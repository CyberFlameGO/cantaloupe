<nav id="toc">
  <ul>
    <li><a href="{{ site.baseurl }}/">Home</a>
      <ul>
        <li><a href="{{ site.baseurl }}/#About">About</a></li>
        <li><a href="{{ site.baseurl }}/#Features">Features</a></li>
        <li><a href="{{ site.baseurl }}/#Download">Download</a></li>
      </ul>
    </li>
    <li>
      <a href="getting-started.html">Getting Started</a>
      <ul>
        <li><a href="getting-started.html#Requirements">Requirements</a></li>
        <li><a href="getting-started.html#Configuration">Configuration</a></li>
        <li><a href="getting-started.html#Running">Running</a></li>
        <li><a href="getting-started.html#Upgrading">Upgrading</a></li>
        <li><a href="getting-started.html#Considerations">Considerations</a></li>
      </ul>
    </li>
    <li>
      <a href="resolvers.html">Resolvers</a>
      <ul>
        <li><a href="resolvers.html#FilesystemResolver">Filesystem</a></li>
        <li><a href="resolvers.html#HttpResolver">HTTP</a></li>
        <li><a href="resolvers.html#JdbcResolver">JDBC</a></li>
      </ul>
    </li>
    <li>
      <a href="processors.html">Processors</a>
      <ul>
<<<<<<< HEAD
        <li><a href="processors.html#Java2dProcessor">Java2dProcessor</a></li>
        <li><a href="processors.html#GraphicsMagickProcessor">GraphicsMagickProcessor</a></li>
        <li><a href="processors.html#ImageMagickProcessor">ImageMagickProcessor</a></li>
        <li><a href="processors.html#KakaduProcessor">KakaduProcessor</a></li>
        <li><a href="processors.html#JaiProcessor">JaiProcessor</a></li>
        <li><a href="processors.html#FfmpegProcessor">FfmpegProcessor</a></li>
=======
        <li><a href="processors.html#Java2dProcessor">Java 2D</a></li>
        <li><a href="processors.html#GraphicsMagickProcessor">GraphicsMagick</a></li>
        <li><a href="processors.html#ImageMagickProcessor">ImageMagick</a></li>
        <li><a href="processors.html#KakaduProcessor">Kakadu</a></li>
        <li><a href="processors.html#JaiProcessor">JAI</a></li>
>>>>>>> a02f4077
      </ul>
    </li>
    <li>
      <a href="caches.html">Caches</a>
      <ul>
        <li><a href="caches.html#FilesystemCache">Filesystem</a></li>
        <li><a href="caches.html#JdbcCache">JDBC</a></li>
        <li><a href="caches.html#Flushing">Flushing</a></li>
        <li><a href="caches.html#Considerations">Considerations</a></li>
      </ul>
    </li>
    <li><a href="access-control.html">Access Control</a></li>
    <li><a href="client-caching.html">Client-Side Caching</a></li>
    <li>
      <a href="logging.html">Logging</a>
      <ul>
        <li><a href="logging.html#Application%20Log">Application Log</a></li>
        <li><a href="logging.html#Access%20Log">Access Log</a></li>
      </ul>
    </li>
    <li>
      <a href="source-formats.html">Source Formats</a>
      <ul>
        <li><a href="source-formats.html#JPEG">JPEG</a></li>
        <li><a href="source-formats.html#JPEG2000">JPEG2000</a></li>
        <li><a href="source-formats.html#TIFF">TIFF</a></li>
      </ul>
    </li>
    <li>
      <a href="developers.html">Developer's Guide</a>
      <ul>
        <li><a href="developers.html#Resolvers">Custom Resolvers</a></li>
        <li><a href="developers.html#Processors">Custom Processors</a></li>
        <li><a href="developers.html#Caches">Custom Caches</a></li>
        <li><a href="{{ site.baseurl }}/javadoc/">Javadoc</a></li>
        <li><a href="developers.html#Contributing">Contributing</a></li>
        <li><a href="developers.html#Administrative">Administrative</a></li>
      </ul>
    </li>
    <li><a href="changes.html">Change Log</a>
  </ul>
</nav><|MERGE_RESOLUTION|>--- conflicted
+++ resolved
@@ -28,20 +28,12 @@
     <li>
       <a href="processors.html">Processors</a>
       <ul>
-<<<<<<< HEAD
-        <li><a href="processors.html#Java2dProcessor">Java2dProcessor</a></li>
-        <li><a href="processors.html#GraphicsMagickProcessor">GraphicsMagickProcessor</a></li>
-        <li><a href="processors.html#ImageMagickProcessor">ImageMagickProcessor</a></li>
-        <li><a href="processors.html#KakaduProcessor">KakaduProcessor</a></li>
-        <li><a href="processors.html#JaiProcessor">JaiProcessor</a></li>
-        <li><a href="processors.html#FfmpegProcessor">FfmpegProcessor</a></li>
-=======
         <li><a href="processors.html#Java2dProcessor">Java 2D</a></li>
         <li><a href="processors.html#GraphicsMagickProcessor">GraphicsMagick</a></li>
         <li><a href="processors.html#ImageMagickProcessor">ImageMagick</a></li>
         <li><a href="processors.html#KakaduProcessor">Kakadu</a></li>
         <li><a href="processors.html#JaiProcessor">JAI</a></li>
->>>>>>> a02f4077
+        <li><a href="processors.html#FfmpegProcessor">FFmpeg</a></li>
       </ul>
     </li>
     <li>

<project xmlns="http://maven.apache.org/POM/4.0.0"
         xmlns:xsi="http://www.w3.org/2001/XMLSchema-instance"
         xsi:schemaLocation="http://maven.apache.org/POM/4.0.0 http://maven.apache.org/maven-v4_0_0.xsd">
    <modelVersion>4.0.0</modelVersion>
    <groupId>edu.illinois.library.cantaloupe</groupId>
    <artifactId>cantaloupe</artifactId>
    <packaging>war</packaging>
<<<<<<< HEAD
    <version>5.0-SNAPSHOT</version>
=======
    <version>4.1.3-SNAPSHOT</version>
>>>>>>> 37a5ce7f
    <name>Cantaloupe</name>
    <url>https://cantaloupe-project.github.io/</url>
    <inceptionYear>2015</inceptionYear>

    <properties>
        <project.build.sourceEncoding>UTF-8</project.build.sourceEncoding>
        <project.reporting.outputEncoding>UTF-8
        </project.reporting.outputEncoding>
        <aws-sdk.version>1.11.538</aws-sdk.version>
        <jackson.version>2.9.8</jackson.version>
<<<<<<< HEAD
        <jetty.version>9.4.17.v20190418</jetty.version>
        <jruby.version>9.2.7.0</jruby.version>
        <surefire.version>3.0.0-M3</surefire.version>
=======
        <jetty.version>9.4.12.v20180830</jetty.version>
        <jruby.version>9.1.17.0</jruby.version>
        <surefire.version>2.21.0</surefire.version>
>>>>>>> 37a5ce7f
    </properties>

    <developers>
        <developer>
            <id>alexd</id>
            <name>Alex Dolski</name>
            <email>alexd@n-ary.net</email>
            <organization>University of Illinois at Urbana-Champaign Library</organization>
            <organizationUrl>https://www.library.illinois.edu/</organizationUrl>
            <roles>
                <role>founder</role>
                <role>lead</role>
                <role>developer</role>
                <role>debugger</role>
                <role>reviewer</role>
                <role>support</role>
                <role>maintainer</role>
            </roles>
            <timezone>-6</timezone>
        </developer>
    </developers>

    <scm>
        <connection>scm:git:git://github.com/cantaloupe-project/cantaloupe</connection>
        <developerConnection>scm:git:git@github.com:cantaloupe-project/cantaloupe</developerConnection>
        <tag>HEAD</tag>
        <url>https://github.com/cantaloupe-project/cantaloupe</url>
    </scm>
    <issueManagement>
        <system>GitHub Issues</system>
        <url>https://github.com/cantaloupe-project/cantaloupe/issues</url>
    </issueManagement>

    <dependencies>
        <!-- Used by RedisCache -->
        <dependency>
            <groupId>biz.paluch.redis</groupId>
            <artifactId>lettuce</artifactId>
            <version>4.3.3.Final</version>
        </dependency>
        <!-- The application logger. -->
        <dependency>
            <groupId>ch.qos.logback</groupId>
            <artifactId>logback-classic</artifactId>
            <version>1.2.3</version>
        </dependency>
        <dependency>
            <groupId>ch.qos.logback</groupId>
            <artifactId>logback-core</artifactId>
            <version>1.2.3</version>
        </dependency>
        <!-- Used by S3Cache and DynamoDBCache-->
        <dependency>
            <groupId>com.amazonaws</groupId>
            <artifactId>aws-java-sdk-core</artifactId>
            <version>${aws-sdk.version}</version>
        </dependency>
        <dependency>
            <groupId>com.amazonaws</groupId>
            <artifactId>aws-java-sdk-s3</artifactId>
            <version>${aws-sdk.version}</version>
        </dependency>
        <!-- Used by DynamoDBCache -->
        <dependency>
            <groupId>com.amazonaws</groupId>
            <artifactId>aws-java-sdk-dynamodb</artifactId>
            <version>${aws-sdk.version}</version>
        </dependency>
        <!-- Heap-based object cache: https://github.com/ben-manes/caffeine-->
        <dependency>
            <groupId>com.github.ben-manes.caffeine</groupId>
            <artifactId>caffeine</artifactId>
            <version>2.5.6</version>
        </dependency>
        <!-- Used in tests to test that System.exit() is called -->
        <dependency>
            <groupId>com.github.stefanbirkner</groupId>
            <artifactId>system-rules</artifactId>
            <version>1.19.0</version>
            <scope>test</scope>
        </dependency>
        <!-- Used by HeapCache -->
        <dependency>
            <groupId>com.google.protobuf</groupId>
            <artifactId>protobuf-java</artifactId>
            <version>3.5.1</version>
        </dependency>
        <!-- Used by JdbcSourceTest and JdbcCacheTest -->
        <dependency>
            <groupId>com.h2database</groupId>
            <artifactId>h2</artifactId>
            <version>1.4.196</version>
            <scope>test</scope>
        </dependency>
        <!-- Used by com.mortennobel.imagescaling -->
        <dependency>
            <groupId>com.jhlabs</groupId>
            <artifactId>filters</artifactId>
            <version>2.0.235</version>
        </dependency>
        <!-- Used by AzureStorageSource and AzureStorageCache-->
        <dependency>
            <groupId>com.microsoft.azure</groupId>
            <artifactId>azure-storage</artifactId>
            <version>5.2.0</version>
        </dependency>
        <!-- Provides a JDBC connection pool for JdbcSource and JdbcCache -->
        <dependency>
            <groupId>com.zaxxer</groupId>
            <artifactId>HikariCP</artifactId>
            <version>2.7.2</version>
        </dependency>
        <!-- Manages the test configuration. -->
        <dependency>
            <groupId>commons-configuration</groupId>
            <artifactId>commons-configuration</artifactId>
            <version>1.10</version>
            <scope>test</scope>
        </dependency>
        <!-- IOUtils is used widely -->
        <dependency>
            <groupId>commons-io</groupId>
            <artifactId>commons-io</artifactId>
            <version>2.4</version>
        </dependency>
        <!-- Used by S3SourceTest and S3CacheTest -->
        <dependency>
            <groupId>io.findify</groupId>
            <artifactId>s3mock_2.12</artifactId>
            <version>0.2.4</version>
            <scope>test</scope>
        </dependency>
        <!-- S3 client for S3Source -->
        <dependency>
            <groupId>io.minio</groupId>
            <artifactId>minio</artifactId>
            <version>5.0.4</version>
        </dependency>
        <!-- Dependency on part of Java EE that's available by default in Java 8
        but not 9 -->
        <dependency>
            <groupId>javax.xml.bind</groupId>
            <artifactId>jaxb-api</artifactId>
            <version>2.3.0</version>
        </dependency>
        <!-- Enhanced ImageIO TIFF plugin supporting BigTIFF:
         https://github.com/geosolutions-it/imageio-ext/ -->
        <dependency>
            <groupId>it.geosolutions.imageio-ext</groupId>
            <artifactId>imageio-ext-tiff</artifactId>
            <version>1.1.19</version>
        </dependency>
        <dependency>
            <groupId>javax.servlet</groupId>
            <artifactId>javax.servlet-api</artifactId>
            <version>3.1.0</version>
            <scope>provided</scope>
        </dependency>
        <dependency>
            <groupId>org.apache.commons</groupId>
            <artifactId>commons-lang3</artifactId>
            <version>3.6</version>
        </dependency>
        <!-- This is used to fix a CVE-2015-6420 in commons-collections-3.2.1, a
        transitive dependency -->
        <dependency>
            <groupId>commons-collections</groupId>
            <artifactId>commons-collections</artifactId>
            <version>3.2.2</version>
        </dependency>
        <!-- Provides PDFBox for PdfBoxProcessor. Note that there are also some
        other dependencies in this POM used only by PDFBox. -->
        <dependency>
            <groupId>org.apache.pdfbox</groupId>
            <artifactId>pdfbox</artifactId>
            <version>2.0.15</version>
        </dependency>
        <!-- Assists PDFBox in decoding JBIG2-encoded images -->
        <dependency>
            <groupId>org.apache.pdfbox</groupId>
            <artifactId>jbig2-imageio</artifactId>
            <version>3.0.0</version>
        </dependency>
        <!-- JUnit for unit tests. -->
        <dependency>
            <groupId>org.junit.jupiter</groupId>
            <artifactId>junit-jupiter-engine</artifactId>
            <version>5.4.2</version>
            <scope>test</scope>
        </dependency>
        <!-- Performance tests -->
        <dependency>
            <groupId>org.openjdk.jmh</groupId>
            <artifactId>jmh-core</artifactId>
            <version>1.19</version>
            <scope>test</scope>
        </dependency>
        <dependency>
            <groupId>org.openjdk.jmh</groupId>
            <artifactId>jmh-generator-annprocess</artifactId>
            <version>1.19</version>
            <scope>test</scope>
        </dependency>
        <!-- Assists in parsing XMP metadata in RDF/XML -->
        <dependency>
            <groupId>org.apache.jena</groupId>
            <artifactId>jena-core</artifactId>
            <version>3.4.0</version>
        </dependency>
        <dependency>
            <groupId>org.apache.jena</groupId>
            <artifactId>jena-arq</artifactId>
            <version>3.4.0</version>
        </dependency>
        <!-- Used for media type detection -->
        <dependency>
            <groupId>org.apache.tika</groupId>
            <artifactId>tika-core</artifactId>
            <version>1.20</version>
        </dependency>
        <!-- Assists PDFBox in decoding certain PDFs -->
        <dependency>
            <groupId>org.bouncycastle</groupId>
            <artifactId>bcprov-jdk15on</artifactId>
            <version>1.55</version>
        </dependency>
        <!-- Supports <if> expressions in logback.xml -->
        <dependency>
            <groupId>org.codehaus.janino</groupId>
            <artifactId>janino</artifactId>
            <version>2.7.8</version>
        </dependency>
        <!-- Provides HTTP/2 support in the Jetty client.
        N.B.: ALPN support is in a different module. -->
        <dependency>
            <groupId>org.eclipse.jetty.http2</groupId>
            <artifactId>http2-client</artifactId>
            <version>${jetty.version}</version>
        </dependency>
        <dependency>
            <groupId>org.eclipse.jetty.http2</groupId>
            <artifactId>http2-http-client-transport</artifactId>
            <version>${jetty.version}</version>
        </dependency>
        <!-- Provides HTTP/2 support in the Jetty server.
        N.B.: ALPN support is in a different module. -->
        <dependency>
            <groupId>org.eclipse.jetty.http2</groupId>
            <artifactId>http2-server</artifactId>
            <version>${jetty.version}</version>
        </dependency>
        <!-- Enables support for ALPN in Jetty client.
        N.B.: in Java 8, this requires an alpn-boot JAR on the boot classpath. -->
        <dependency>
            <groupId>org.eclipse.jetty</groupId>
            <artifactId>jetty-alpn-client</artifactId>
            <version>${jetty.version}</version>
        </dependency>
        <!-- Enables support for ALPN in Jetty server.
        N.B.: in Java 8, this requires an alpn-boot JAR on the boot classpath. -->
        <dependency>
            <groupId>org.eclipse.jetty</groupId>
            <artifactId>jetty-alpn-server</artifactId>
            <version>${jetty.version}</version>
        </dependency>
        <!-- Enables Jetty client to support the ALPN built into Java 9 -->
        <dependency>
            <groupId>org.eclipse.jetty</groupId>
            <artifactId>jetty-alpn-java-client</artifactId>
            <version>${jetty.version}</version>
        </dependency>
        <!-- Enables Jetty server to support the ALPN built into Java 9 -->
        <dependency>
            <groupId>org.eclipse.jetty</groupId>
            <artifactId>jetty-alpn-java-server</artifactId>
            <version>${jetty.version}</version>
        </dependency>
        <!-- Used by HttpSource -->
        <dependency>
            <groupId>org.eclipse.jetty</groupId>
            <artifactId>jetty-http</artifactId>
            <version>${jetty.version}</version>
        </dependency>
        <dependency>
            <groupId>org.eclipse.jetty</groupId>
            <artifactId>jetty-io</artifactId>
            <version>${jetty.version}</version>
        </dependency>
        <dependency>
            <groupId>org.eclipse.jetty</groupId>
            <artifactId>jetty-client</artifactId>
            <version>${jetty.version}</version>
        </dependency>
        <!-- Provides the standalone servlet container -->
        <dependency>
            <groupId>org.eclipse.jetty</groupId>
            <artifactId>jetty-util</artifactId>
            <version>${jetty.version}</version>
        </dependency>
        <dependency>
            <groupId>org.eclipse.jetty</groupId>
            <artifactId>jetty-server</artifactId>
            <version>${jetty.version}</version>
        </dependency>
        <dependency>
            <groupId>org.eclipse.jetty</groupId>
            <artifactId>jetty-servlet</artifactId>
            <version>${jetty.version}</version>
        </dependency>
        <dependency>
            <groupId>org.eclipse.jetty</groupId>
            <artifactId>jetty-webapp</artifactId>
            <version>${jetty.version}</version>
        </dependency>
        <!-- Enables colorized Logback console output in Windows -->
        <dependency>
            <groupId>org.fusesource.jansi</groupId>
            <artifactId>jansi</artifactId>
            <version>1.13</version>
        </dependency>
        <!-- JRuby is used to execute delegate script methods. -->
        <dependency>
            <groupId>org.jruby</groupId>
            <artifactId>jruby-core</artifactId>
            <version>${jruby.version}</version>
        </dependency>
        <!-- Needed by tests, but not necessary at compile time. -->
        <dependency>
            <groupId>org.jruby</groupId>
            <artifactId>jruby-stdlib</artifactId>
            <version>${jruby.version}</version>
            <scope>runtime</scope>
        </dependency>
        <!-- Jackson for data serialization -->
        <dependency>
            <groupId>com.fasterxml.jackson.core</groupId>
            <artifactId>jackson-core</artifactId>
            <version>${jackson.version}</version>
        </dependency>
        <dependency>
            <groupId>com.fasterxml.jackson.core</groupId>
            <artifactId>jackson-annotations</artifactId>
            <version>${jackson.version}</version>
        </dependency>
        <dependency>
            <groupId>com.fasterxml.jackson.core</groupId>
            <artifactId>jackson-databind</artifactId>
            <version>${jackson.version}</version>
        </dependency>
        <!-- Makes Jackson aware of JDK8 date/time objects -->
        <dependency>
            <groupId>com.fasterxml.jackson.datatype</groupId>
            <artifactId>jackson-datatype-jsr310</artifactId>
            <version>${jackson.version}</version>
        </dependency>
        <!-- Enables Jackson to handle Optionals -->
        <dependency>
            <groupId>com.fasterxml.jackson.datatype</groupId>
            <artifactId>jackson-datatype-jdk8</artifactId>
            <version>${jackson.version}</version>
        </dependency>
        <!-- Provides Velocity for the landing and error page templates -->
        <dependency>
            <groupId>org.apache.velocity</groupId>
            <artifactId>velocity-engine-core</artifactId>
            <version>2.0</version>
        </dependency>
        <!-- Selenium is used to test the control panel, using a headless HtmlUnit
        browser. -->
        <dependency>
            <groupId>org.seleniumhq.selenium</groupId>
            <artifactId>htmlunit-driver</artifactId>
            <version>2.21</version>
            <scope>test</scope>
        </dependency>
        <dependency>
            <groupId>org.seleniumhq.selenium</groupId>
            <artifactId>selenium-api</artifactId>
            <version>2.53.0</version>
            <scope>test</scope>
        </dependency>
        <dependency>
            <groupId>org.seleniumhq.selenium</groupId>
            <artifactId>selenium-support</artifactId>
            <version>2.53.0</version>
            <scope>test</scope>
        </dependency>
        <!-- Logging interface used by the application -->
        <dependency>
            <groupId>org.slf4j</groupId>
            <artifactId>slf4j-api</artifactId>
            <version>1.7.25</version>
        </dependency>
        <!-- intercepts jcl log messages from Commons etc. -->
        <dependency>
            <groupId>org.slf4j</groupId>
            <artifactId>jcl-over-slf4j</artifactId>
            <version>1.7.25</version>
        </dependency>
        <!-- Assembles the release zip archive. -->
        <dependency>
            <groupId>org.apache.maven.plugins</groupId>
            <artifactId>maven-assembly-plugin</artifactId>
            <version>3.1.1</version>
            <type>maven-plugin</type>
        </dependency>
    </dependencies>

    <repositories>
        <!-- Provides imageio-ext-tiff -->
        <repository>
            <id>imageio-ext-repository</id>
            <name>imageio-ext Repository</name>
            <url>http://maven.geo-solutions.it/</url>
        </repository>
    </repositories>

    <build>
        <plugins>
            <plugin>
                <groupId>org.apache.maven.plugins</groupId>
                <artifactId>maven-surefire-plugin</artifactId>
                <version>${surefire.version}</version>
                <configuration>
                    <runOrder>random</runOrder>
                    <reuseForks>false</reuseForks>
                </configuration>
            </plugin>

            <!-- Find bugs with mvn findbugs:findbugs findbugs:gui -->
            <plugin>
                <groupId>org.codehaus.mojo</groupId>
                <artifactId>findbugs-maven-plugin</artifactId>
                <version>3.0.1</version>
            </plugin>

            <plugin>
                <groupId>org.apache.maven.plugins</groupId>
                <artifactId>maven-compiler-plugin</artifactId>
                <version>3.8.1</version>
                <configuration>
                    <release>11</release>
                    <useIncrementalCompilation>false</useIncrementalCompilation>
                </configuration>
            </plugin>

            <!-- About the build: it's easy to build a JAR using the Maven Shade
            plugin, and it's easy to build a WAR using the Maven WAR plugin. However,
            this application is packaged as a special WAR that can also be run like a
            JAR, and there's no all-in-one Maven plugin for that. So, from here, we
            have to go through a sequence of steps to build the custom WAR. -->

            <!-- The first step is to unpack dependencies (direct and transient)
            needed in standalone mode into the root, for compatibility with
            `java -jar` invocation. Note that this plugin is not smart about handling
            dependencies with the same filename, which mainly is a problem with
            same-named META-INF/services files from e.g. Jetty, so we will have to
            work around that in a later step. -->
            <plugin>
                <groupId>org.apache.maven.plugins</groupId>
                <artifactId>maven-dependency-plugin</artifactId>
                <version>3.0.2</version>
                <executions>
                    <execution>
                        <id>unpack-dependencies</id>
                        <phase>prepare-package</phase>
                        <goals>
                            <goal>unpack-dependencies</goal>
                        </goals>
                        <configuration>
                            <excludes>**/META-INF/*.DSA, **/META-INF/*.MF,
                                **/META-INF/*.RSA, **/META-INF/*.SF,
                                **/META-INF/*.txt
                            </excludes>
                            <includeGroupIds>
                                javax.servlet,
                                org.eclipse.jetty
                            </includeGroupIds>
                            <outputDirectory>
                                ${project.build.directory}/${project.artifactId}-${project.version}
                            </outputDirectory>
                        </configuration>
                    </execution>
                </executions>
            </plugin>

            <!-- The previous step copied only dependencies. Now we copy the
            application classes needed for standalone mode into the root. -->
            <plugin>
                <artifactId>maven-antrun-plugin</artifactId>
                <executions>
                    <execution>
                        <id>copy-standalone-classes-to-root</id>
                        <phase>prepare-package</phase>
                        <goals>
                            <goal>run</goal>
                        </goals>
                        <configuration>
                            <tasks>
                                <copy todir="${project.build.directory}/${project.artifactId}-${project.version}/">
                                    <fileset dir="${project.build.directory}/classes/">
                                        <include name="edu/illinois/library/cantaloupe/config/*"/>
                                        <include name="edu/illinois/library/cantaloupe/util/FilesystemWatcher.class"/>
                                        <include name="edu/illinois/library/cantaloupe/util/FilesystemWatcher$Callback.class"/>
                                        <include name="edu/illinois/library/cantaloupe/util/StringUtils.class"/>
                                        <include name="edu/illinois/library/cantaloupe/util/SystemUtils.class"/>
                                        <include name="edu/illinois/library/cantaloupe/Application.class"/>
                                        <include name="edu/illinois/library/cantaloupe/ApplicationServer.class"/>
                                        <include name="edu/illinois/library/cantaloupe/StandaloneEntry.class"/>
                                    </fileset>
                                </copy>
                            </tasks>
                        </configuration>
                    </execution>

                    <!-- And also add back a missing Jetty service that didn't get
                    copied in the unpack-dependencies execution. -->
                    <execution>
                        <id>finalize-services</id>
                        <phase>prepare-package</phase>
                        <goals>
                            <goal>run</goal>
                        </goals>
                        <configuration>
                            <tasks>
                                <echo file="${project.build.directory}/${project.artifactId}-${project.version}/META-INF/services/org.eclipse.jetty.http.HttpFieldPreEncoder"
                                      append="true">
                                    ${line.separator}org.eclipse.jetty.http2.hpack.HpackFieldPreEncoder
                                </echo>
                            </tasks>
                        </configuration>
                    </execution>
                </executions>
            </plugin>

            <!-- Create the war file from the stuff we just unpacked. -->
            <plugin>
                <groupId>org.apache.maven.plugins</groupId>
                <artifactId>maven-war-plugin</artifactId>
                <version>3.2.0</version>
                <executions>
                    <execution>
                        <id>create-war</id>
                        <phase>package</phase>
                        <goals>
                            <goal>war</goal>
                        </goals>
                        <configuration>
                            <archive>
                                <manifest>
                                    <mainClass>
                                        edu.illinois.library.cantaloupe.StandaloneEntry
                                    </mainClass>
                                    <addDefaultImplementationEntries>true
                                    </addDefaultImplementationEntries>
                                    <addDefaultSpecificationEntries>true
                                    </addDefaultSpecificationEntries>
                                </manifest>
                            </archive>
                        </configuration>
                    </execution>
                </executions>
            </plugin>

            <!-- Assemble the created war into a release package. -->
            <plugin>
                <artifactId>maven-assembly-plugin</artifactId>
                <version>3.1.1</version>
                <executions>
                    <execution>
                        <phase>package</phase>
                        <goals>
                            <goal>single</goal>
                        </goals>
                    </execution>
                </executions>
                <configuration>
                    <appendAssemblyId>false</appendAssemblyId>
                    <descriptors>
                        <descriptor>${basedir}/assembly.xml</descriptor>
                    </descriptors>
                </configuration>
            </plugin>

            <!-- Enables running with mvn exec:java -->
            <plugin>
                <groupId>org.codehaus.mojo</groupId>
                <artifactId>exec-maven-plugin</artifactId>
                <version>1.2.1</version>
                <configuration>
                    <mainClass>edu.illinois.library.cantaloupe.StandaloneEntry</mainClass>
                </configuration>
            </plugin>

        </plugins>
    </build>

    <profiles>
        <profile>
            <id>nodeps</id>
            <activation>
                <activeByDefault>false</activeByDefault>
            </activation>
            <build>
                <plugins>
                    <plugin>
                        <groupId>org.apache.maven.plugins</groupId>
                        <artifactId>maven-surefire-plugin</artifactId>
                        <version>${surefire.version}</version>
                        <configuration>
                            <runOrder>random</runOrder>
                            <reuseForks>false</reuseForks>
                            <excludes>
                                <exclude>AzureStorage*Test</exclude>
                                <exclude>DynamoDB*Test</exclude>
                                <exclude>FfmpegProcessorTest</exclude>
                                <exclude>*Kakadu*Test</exclude>
                                <exclude>OpenJpegProcessorTest</exclude>
                                <exclude>RedisCacheTest</exclude>
                                <exclude>TurboJpegProcessorTest</exclude>
                                <exclude>TurboJPEG*Test</exclude>
                            </excludes>
                        </configuration>
                    </plugin>
                </plugins>
            </build>
        </profile>
        <profile>
            <id>freedeps</id>
            <activation>
                <activeByDefault>false</activeByDefault>
            </activation>
            <build>
                <plugins>
                    <plugin>
                        <groupId>org.apache.maven.plugins</groupId>
                        <artifactId>maven-surefire-plugin</artifactId>
                        <version>${surefire.version}</version>
                        <configuration>
                            <runOrder>random</runOrder>
                            <reuseForks>false</reuseForks>
                            <excludes>
                                <exclude>Azure*Test</exclude>
                            </excludes>
                        </configuration>
                    </plugin>
                </plugins>
            </build>
        </profile>
        <profile>
            <id>benchmark</id>
            <properties>
                <skipTests>true</skipTests>
                <benchmark>edu.illinois</benchmark>
            </properties>
            <build>
                <plugins>
                    <plugin>
                        <groupId>org.apache.maven.plugins</groupId>
                        <artifactId>maven-compiler-plugin</artifactId>
                        <configuration>
                            <testIncludes>
                                <testInclude>**/*</testInclude>
                            </testIncludes>
                        </configuration>
                    </plugin>
                    <plugin>
                        <groupId>org.codehaus.mojo</groupId>
                        <artifactId>exec-maven-plugin</artifactId>
                        <executions>
                            <execution>
                                <id>benchmark</id>
                                <phase>test</phase>
                                <goals>
                                    <goal>exec</goal>
                                </goals>
                                <configuration>
                                    <classpathScope>test</classpathScope>
                                    <executable>java</executable>
                                    <arguments>
                                        <argument>-classpath</argument>
                                        <classpath/>
                                        <argument>org.openjdk.jmh.Main
                                        </argument>
                                        <argument>-rf</argument>
                                        <argument>json</argument>
                                        <argument>-rff</argument>
                                        <argument>
                                            target/jmh-result.${benchmark}.json
                                        </argument>
                                        <argument>${benchmark}</argument>
                                    </arguments>
                                </configuration>
                            </execution>
                        </executions>
                    </plugin>
                </plugins>
            </build>
        </profile>
    </profiles>
</project><|MERGE_RESOLUTION|>--- conflicted
+++ resolved
@@ -5,30 +5,19 @@
     <groupId>edu.illinois.library.cantaloupe</groupId>
     <artifactId>cantaloupe</artifactId>
     <packaging>war</packaging>
-<<<<<<< HEAD
     <version>5.0-SNAPSHOT</version>
-=======
-    <version>4.1.3-SNAPSHOT</version>
->>>>>>> 37a5ce7f
     <name>Cantaloupe</name>
     <url>https://cantaloupe-project.github.io/</url>
     <inceptionYear>2015</inceptionYear>
 
     <properties>
         <project.build.sourceEncoding>UTF-8</project.build.sourceEncoding>
-        <project.reporting.outputEncoding>UTF-8
-        </project.reporting.outputEncoding>
+        <project.reporting.outputEncoding>UTF-8</project.reporting.outputEncoding>
         <aws-sdk.version>1.11.538</aws-sdk.version>
         <jackson.version>2.9.8</jackson.version>
-<<<<<<< HEAD
-        <jetty.version>9.4.17.v20190418</jetty.version>
+        <jetty.version>9.4.12.v20180830</jetty.version>
         <jruby.version>9.2.7.0</jruby.version>
         <surefire.version>3.0.0-M3</surefire.version>
-=======
-        <jetty.version>9.4.12.v20180830</jetty.version>
-        <jruby.version>9.1.17.0</jruby.version>
-        <surefire.version>2.21.0</surefire.version>
->>>>>>> 37a5ce7f
     </properties>
 
     <developers>

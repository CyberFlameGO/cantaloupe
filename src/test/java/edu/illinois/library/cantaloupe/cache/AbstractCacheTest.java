package edu.illinois.library.cantaloupe.cache;

import edu.illinois.library.cantaloupe.config.Configuration;
import edu.illinois.library.cantaloupe.config.Key;
import edu.illinois.library.cantaloupe.image.Format;
import edu.illinois.library.cantaloupe.image.Identifier;
import edu.illinois.library.cantaloupe.image.Info;
import edu.illinois.library.cantaloupe.operation.Encode;
import edu.illinois.library.cantaloupe.operation.OperationList;
import edu.illinois.library.cantaloupe.test.BaseTest;
import edu.illinois.library.cantaloupe.test.ConcurrentReaderWriter;
import edu.illinois.library.cantaloupe.test.TestUtil;
import org.junit.jupiter.api.BeforeEach;
import org.junit.jupiter.api.Test;

import java.io.ByteArrayOutputStream;
import java.io.IOException;
import java.io.InputStream;
import java.io.OutputStream;
import java.nio.file.Files;
import java.nio.file.Path;
import java.util.Optional;

import static org.junit.jupiter.api.Assertions.*;

abstract class AbstractCacheTest extends BaseTest {

    static final int ASYNC_WAIT = 3000;
    static final String IMAGE   = "jpg";

    abstract DerivativeCache newInstance();

    static void assertExists(DerivativeCache cache,
                             OperationList opList) {
        try (InputStream is = cache.newDerivativeImageInputStream(opList)) {
            assertNotNull(is);
        } catch (IOException e) {
            fail(e.getMessage());
        }
    }

    static void assertNotExists(DerivativeCache cache,
                                OperationList opList) {
        try (InputStream is = cache.newDerivativeImageInputStream(opList)) {
            assertNull(is);
        } catch (IOException e) {
            fail(e.getMessage());
        }
    }

    @Override
    @BeforeEach
    public void setUp() throws Exception {
        super.setUp();
        Configuration.getInstance().setProperty(Key.DERIVATIVE_CACHE_TTL, 300);
    }

    /* getInfo(Identifier) */

    @Test
    void testGetInfoWithExistingValidImage() throws Exception {
        final DerivativeCache instance = newInstance();

        Identifier identifier = new Identifier("cats");
        Info info = new Info();
        instance.put(identifier, info);

        Optional<Info> actual = instance.getInfo(identifier);
        assertEquals(actual.orElseThrow(), info);
    }

    @Test
    void testGetInfoWithExistingInvalidImage() throws Exception {
        final DerivativeCache instance = newInstance();
        Configuration.getInstance().setProperty(Key.DERIVATIVE_CACHE_TTL, 1);

        Identifier identifier = new Identifier("cats");
        Info info = new Info();
        instance.put(identifier, info);

        Thread.sleep(ASYNC_WAIT);

        assertFalse(instance.getInfo(identifier).isPresent());
    }

    @Test
    void testGetInfoWithNonexistentImage() throws Exception {
        final DerivativeCache instance = newInstance();
        assertFalse(instance.getInfo(new Identifier("bogus")).isPresent());
    }

    @Test
    void testGetInfoConcurrently() {
        // This is tested in testPutConcurrently()
    }

    /* newDerivativeImageInputStream(OperationList) */

    @Test
    void testNewDerivativeImageInputStreamWithZeroTTL() throws Exception {
        final DerivativeCache instance = newInstance();
        Configuration.getInstance().setProperty(Key.DERIVATIVE_CACHE_TTL, 0);

        OperationList opList = new OperationList(
                new Identifier("cats"), new Encode(Format.JPG));
        Path imageFile = TestUtil.getImage(IMAGE);

        // Write an image to the cache
        try (OutputStream os = instance.newDerivativeImageOutputStream(opList)) {
            Files.copy(imageFile, os);
        }

        // Wait for it to upload
        Thread.sleep(ASYNC_WAIT);

        // Read it back in
        try (InputStream is = instance.newDerivativeImageInputStream(opList)) {
            ByteArrayOutputStream os = new ByteArrayOutputStream();
            is.transferTo(os);
            os.close();
            assertEquals(Files.size(imageFile), os.toByteArray().length);
        }
    }

    @Test
    void testNewDerivativeImageInputStreamWithNonzeroTTL() throws Exception {
        final DerivativeCache instance = newInstance();
        Configuration.getInstance().setProperty(Key.DERIVATIVE_CACHE_TTL, 3);

        OperationList ops = new OperationList(
                new Identifier("cats"), new Encode(Format.JPG));
        Path fixture = TestUtil.getImage(IMAGE);

        // Add an image.
        // This method may return before data is fully (or even partially)
        // written to the cache.
        try (OutputStream os = instance.newDerivativeImageOutputStream(ops)) {
            Files.copy(fixture, os);
        }

        // Wait for it to finish, hopefully.
        Thread.sleep(2000);

        // Assert that it has been added.
        assertExists(instance, ops);

        // Wait for it to invalidate.
        Thread.sleep(4000);

        // Assert that it has been purged.
        assertNotExists(instance, ops);
    }

    @Test
    void testNewDerivativeImageInputStreamWithNonexistentImage()
            throws Exception {
        final DerivativeCache instance = newInstance();
        final OperationList ops = new OperationList(new Identifier("cats"));

        instance.purge();
        assertNotExists(instance, ops);
    }

    @Test
    void testNewDerivativeImageInputStreamConcurrently() throws Exception {
        final DerivativeCache instance = newInstance();
        final OperationList ops = new OperationList(
                new Identifier("cats"), new Encode(Format.JPG));

        new ConcurrentReaderWriter(() -> {
            try (OutputStream os =
                         instance.newDerivativeImageOutputStream(ops)) {
                Files.copy(TestUtil.getImage(IMAGE), os);
            }
            return null;
        }, () -> {
            try (InputStream is = instance.newDerivativeImageInputStream(ops)) {
                if (is != null) {
                    //noinspection StatementWithEmptyBody
                    while (is.read() != -1) {
                        // consume the stream fully
                    }
                }
            }
            return null;
        }).run();
    }

    /* newDerivativeImageOutputStream() */

    @Test
    void testNewDerivativeImageOutputStream() throws Exception {
        final DerivativeCache instance = newInstance();
        final OperationList ops = new OperationList(
                new Identifier("cats"), new Encode(Format.JPG));
        final Path fixture = TestUtil.getImage("jpg");

        // Assert that it's not already cached
        assertNull(instance.newDerivativeImageInputStream(ops));

        // Add it to the cache
        try (OutputStream outputStream =
                     instance.newDerivativeImageOutputStream(ops)) {
            Files.copy(fixture, outputStream);
        }

        // Wait for it to upload
        Thread.sleep(ASYNC_WAIT);

        // Read it back in
        try (InputStream is = instance.newDerivativeImageInputStream(ops)) {
            ByteArrayOutputStream os = new ByteArrayOutputStream();
            is.transferTo(os);
            os.close();
            assertEquals(Files.size(fixture), os.toByteArray().length);
        }
    }

    @Test
    void testNewDerivativeImageOutputStreamConcurrently() {
        // This is tested in testNewDerivativeImageInputStreamConcurrently()
    }

    @Test
    void testNewDerivativeImageOutputStreamOverwritesExistingImage() {
        // TODO: write this
    }

    /* purge() */

    @Test
    void testPurge() throws Exception {
        DerivativeCache instance = newInstance();
        Identifier identifier = new Identifier(IMAGE);
        OperationList opList = new OperationList(
                identifier, new Encode(Format.JPG));
        Info info = new Info();

        // assert that a particular image doesn't exist
        try (InputStream is = instance.newDerivativeImageInputStream(opList)) {
            assertNull(is);
        }

        // assert that a particular info doesn't exist
        assertFalse(instance.getInfo(identifier).isPresent());

        // add the image
        try (OutputStream outputStream =
                     instance.newDerivativeImageOutputStream(opList)) {
            Path fixture = TestUtil.getImage(IMAGE);
            Files.copy(fixture, outputStream);
        }

        // add the info
        instance.put(identifier, info);

        Thread.sleep(ASYNC_WAIT);

        // assert that they've been added
        assertExists(instance, opList);
        assertNotNull(instance.getInfo(identifier));

        // purge everything
        instance.purge();

        // assert that the info has been purged
        assertFalse(instance.getInfo(identifier).isPresent());

        // assert that the image has been purged
        assertNotExists(instance, opList);
    }

    /* purge(Identifier) */

    @Test
    void testPurgeWithIdentifier() throws Exception {
        DerivativeCache instance = newInstance();

        final Path fixture = TestUtil.getImage(IMAGE);

        // add an image and an info
        final Identifier id1        = new Identifier("cats");
        final OperationList opList1 = new OperationList(
                id1, new Encode(Format.JPG));
        try (OutputStream os = instance.newDerivativeImageOutputStream(opList1)) {
            Files.copy(fixture, os);
        }
        instance.put(id1, new Info());


        // add another image and another info
        final Identifier id2        = new Identifier("dogs");
        final OperationList opList2 = new OperationList(
                id2, new Encode(Format.JPG));
        try (OutputStream os = instance.newDerivativeImageOutputStream(opList2)) {
            Files.copy(fixture, os);
        }
        instance.put(id2, new Info());

        assertNotNull(instance.getInfo(id1));
        assertNotNull(instance.getInfo(id2));

        // purge one of the info/image pairs
        instance.purge(id1);

<<<<<<< HEAD
        assertFalse(instance.getInfo(id1).isPresent());
        assertTrue(instance.getInfo(id2).isPresent());
=======
        Thread.sleep(1000);

        // assert that its info and image are gone
        assertNull(instance.getImageInfo(id1));
        try (InputStream is = instance.newDerivativeImageInputStream(opList1)) {
            assertNull(is);
        }

        // ... but the other one is still there
        assertNotNull(instance.getImageInfo(id2));
        try (InputStream is = instance.newDerivativeImageInputStream(opList2)) {
            assertNotNull(is);
        }
>>>>>>> f6033ef8
    }

    /* purge(OperationList) */

    @Test
    void testPurgeWithOperationList() throws Exception {
        final DerivativeCache instance = newInstance();

        // Seed a derivative image
        OperationList ops1 = new OperationList(
                new Identifier("cats"), new Encode(Format.JPG));
        try (OutputStream os = instance.newDerivativeImageOutputStream(ops1)) {
            Files.copy(TestUtil.getImage(IMAGE), os);
        }

        // Seed another derivative image
        OperationList ops2 = new OperationList(
                new Identifier("dogs"), new Encode(Format.JPG));
        try (OutputStream os = instance.newDerivativeImageOutputStream(ops2)) {
            Files.copy(TestUtil.getImage(IMAGE), os);
        }

        Thread.sleep(ASYNC_WAIT);

        // Purge the first one
        instance.purge(ops1);

        // Assert that it was purged
        assertNotExists(instance, ops1);

        // Assert that the other one was NOT purged
        assertExists(instance, ops2);
    }

    /* purgeInvalid() */

    @Test
    void testPurgeInvalid() throws Exception {
        DerivativeCache instance = newInstance();
        Identifier id1 = new Identifier(IMAGE);
        OperationList ops1 = new OperationList(id1, new Encode(Format.JPG));
        Info info1 = new Info();
        Configuration.getInstance().setProperty(Key.DERIVATIVE_CACHE_TTL, 2);

        // add an image
        Path fixture = TestUtil.getImage(id1.toString());
        try (OutputStream outputStream =
                     instance.newDerivativeImageOutputStream(ops1)) {
            Files.copy(fixture, outputStream);
        }

        // add an Info
        instance.put(id1, info1);

        // assert that they've been added
        assertNotNull(instance.getInfo(id1));
        assertExists(instance, ops1);

        // wait for them to invalidate
        Thread.sleep(2100);

        // add another image
        Path fixture2 = TestUtil.getImage("gif-rgb-64x56x8.gif");
        OperationList ops2 = new OperationList(
                new Identifier(fixture2.getFileName().toString()),
                new Encode(Format.JPG));

        try (OutputStream outputStream =
                     instance.newDerivativeImageOutputStream(ops2)) {
            Files.copy(fixture2, outputStream);
        }

        // add another info
        Identifier id2 = new Identifier("cats");
        instance.put(id2, new Info());

        // assert that they've been added
        assertNotNull(instance.getInfo(id2));
        assertExists(instance, ops2);

        instance.purgeInvalid();

        // assert that one image and one info have been purged
        assertFalse(instance.getInfo(id1).isPresent());
        assertTrue(instance.getInfo(id2).isPresent());
        assertNotExists(instance, ops1);
        assertExists(instance, ops2);
    }

    /* put(Identifier, Info) */

    @Test
    void testPut() throws Exception {
        final DerivativeCache instance = newInstance();
        final Identifier identifier = new Identifier("cats");
        final Info info = new Info();

        instance.put(identifier, info);

        Optional<Info> actualInfo = instance.getInfo(identifier);
        assertEquals(info, actualInfo.orElseThrow());
    }

    /**
     * Tests that concurrent calls of {@link
     * DerivativeCache#put(Identifier, Info)} and {@link
     * DerivativeCache#getInfo(Identifier)} don't conflict.
     */
    @Test
    void testPutConcurrently() throws Exception {
        final DerivativeCache instance = newInstance();
        final Identifier identifier = new Identifier("monkeys");
        final Info info = new Info();

        new ConcurrentReaderWriter(() -> {
            instance.put(identifier, info);
            return null;
        }, () -> {
            Optional<Info> otherInfo = instance.getInfo(identifier);
            if (otherInfo.isPresent() && !info.equals(otherInfo.get())) {
                fail();
            }
            return null;
        }).run();
    }

    @Test
    void testPutWithIncompleteInstance() throws Exception {
        final DerivativeCache instance = newInstance();
        final Identifier identifier = new Identifier("incomplete");
        final Info info = new Info();
        info.setComplete(false);

        instance.put(identifier, info);

        Optional<Info> actualInfo = instance.getInfo(identifier);
        assertFalse(actualInfo.isPresent());
    }

}<|MERGE_RESOLUTION|>--- conflicted
+++ resolved
@@ -303,24 +303,19 @@
         // purge one of the info/image pairs
         instance.purge(id1);
 
-<<<<<<< HEAD
-        assertFalse(instance.getInfo(id1).isPresent());
-        assertTrue(instance.getInfo(id2).isPresent());
-=======
         Thread.sleep(1000);
 
         // assert that its info and image are gone
-        assertNull(instance.getImageInfo(id1));
+        assertNull(instance.getInfo(id1));
         try (InputStream is = instance.newDerivativeImageInputStream(opList1)) {
             assertNull(is);
         }
 
         // ... but the other one is still there
-        assertNotNull(instance.getImageInfo(id2));
+        assertNotNull(instance.getInfo(id2));
         try (InputStream is = instance.newDerivativeImageInputStream(opList2)) {
             assertNotNull(is);
         }
->>>>>>> f6033ef8
     }
 
     /* purge(OperationList) */

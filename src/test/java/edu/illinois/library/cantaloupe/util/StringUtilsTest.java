package edu.illinois.library.cantaloupe.util;

import edu.illinois.library.cantaloupe.config.Configuration;
import edu.illinois.library.cantaloupe.config.Key;
import edu.illinois.library.cantaloupe.test.BaseTest;
import org.junit.jupiter.api.Test;

import java.util.regex.Pattern;

import static org.junit.jupiter.api.Assertions.*;

class StringUtilsTest extends BaseTest {

    @Test
    void testDecodeSlashes() {
        Configuration.getInstance().setProperty(Key.SLASH_SUBSTITUTE, "$$");
        assertEquals("cats", StringUtils.decodeSlashes("cats"));
        assertEquals("ca/ts", StringUtils.decodeSlashes("ca$$ts"));
    }

    @Test
    void testEscapeHTML() {
        String html = "the quick brown <script type=\"text/javascript\">alert('hi');</script> fox";
        String expected = "the quick brown &#60;script type=&#34;text/javascript&#34;&#62;alert('hi');&#60;/script&#62; fox";
        assertEquals(expected, StringUtils.escapeHTML(html));
    }

    @Test
    void testMD5() {
        assertEquals("0832c1202da8d382318e329a7c133ea0",
                StringUtils.md5("cats"));
    }

    @Test
    void testRemoveTrailingZeroes() {
        // with floats
        assertEquals("0", StringUtils.removeTrailingZeroes(0.0f));
        assertEquals("0.5", StringUtils.removeTrailingZeroes(0.5f));
        assertEquals("50", StringUtils.removeTrailingZeroes(50.0f));
        assertEquals("50.5", StringUtils.removeTrailingZeroes(50.5f));
        assertEquals("50.5", StringUtils.removeTrailingZeroes(50.50f));
        assertTrue(StringUtils.removeTrailingZeroes(50.5555555555555f).length() <= 13);

        // with doubles
        assertEquals("0", StringUtils.removeTrailingZeroes(0.0));
        assertEquals("0.5", StringUtils.removeTrailingZeroes(0.5));
        assertEquals("50", StringUtils.removeTrailingZeroes(50.0));
        assertEquals("50.5", StringUtils.removeTrailingZeroes(50.5));
        assertEquals("50.5", StringUtils.removeTrailingZeroes(50.50));
        assertTrue(StringUtils.removeTrailingZeroes(50.5555555555555).length() <= 13);
    }

    @Test
    void testSanitize1() {
        assertEquals("", StringUtils.sanitize("dirt", "dirt", "dirt"));
        assertEquals("y", StringUtils.sanitize("dirty", "dirt", "dirt"));
        assertEquals("dirty", StringUtils.sanitize("dir1ty", "1", "1"));

        // test injection
        assertEquals("", StringUtils.sanitize("cacacatststs", "cats", "cats"));
        assertEquals("", StringUtils.sanitize("cadocadogstsgsts", "cats", "dogs", "foxes"));
    }

    @Test
    void testSanitize2() {
        assertEquals("", StringUtils.sanitize("dirt", Pattern.compile("dirt")));
        assertEquals("y", StringUtils.sanitize("dirty", Pattern.compile("dirt")));
        assertEquals("dirty", StringUtils.sanitize("dir1ty", Pattern.compile("1")));

        // test injection
        assertEquals("", StringUtils.sanitize("cacacatststs",
                Pattern.compile("cats")));
        assertEquals("", StringUtils.sanitize("cadocadogstsgsts",
                Pattern.compile("cats"), Pattern.compile("dogs")));
    }

    @Test
<<<<<<< HEAD
    void testSanitize3() {
        assertEquals("_", StringUtils.sanitize("dirt", "_", Pattern.compile("dirt")));
        assertEquals("_y", StringUtils.sanitize("dirty", "_", Pattern.compile("dirt")));
        assertEquals("dir_ty", StringUtils.sanitize("dir1ty", "_", Pattern.compile("1")));

        // test injection
        assertEquals("caca_tsts", StringUtils.sanitize("cacacatststs", "_",
                Pattern.compile("cats")));
        assertEquals("cadoca_tsgsts", StringUtils.sanitize("cadocadogstsgsts", "_",
                Pattern.compile("cats"), Pattern.compile("dogs")));
    }

    @Test
    void testStripEndWithMatch() {
=======
    public void testStripEndWithMatch() {
>>>>>>> caa8e7fc
        String str = "ababab";
        String toStrip = "ab";
        assertEquals("abab", StringUtils.stripEnd(str, toStrip));
    }

    @Test
    void testStripEndWithoutMatch() {
        String str = "ababab";
        String toStrip = "c";
        assertSame(str, StringUtils.stripEnd(str, toStrip));

        toStrip = "longer than str";
        assertSame(str, StringUtils.stripEnd(str, toStrip));
    }

    @Test
    void testStripStartWithMatch() {
        String str = "abcdefg";
        String toStrip = "ab";
        assertEquals("cdefg", StringUtils.stripStart(str, toStrip));
    }

    @Test
    void testStripStartWithoutMatch() {
        String str = "ababab";
        String toStrip = "c";
        assertSame(str, StringUtils.stripStart(str, toStrip));

        toStrip = "longer than str";
        assertSame(str, StringUtils.stripStart(str, toStrip));
    }

    @Test
    void testToBooleanWithUnrecognizedValue() {
        assertThrows(NumberFormatException.class,
                () -> StringUtils.toBoolean("cats"));
    }

    @Test
    void testToBooleanWithRecognizedValue() {
        assertFalse(StringUtils.toBoolean("0"));
        assertFalse(StringUtils.toBoolean("false"));
        assertTrue(StringUtils.toBoolean("1"));
        assertTrue(StringUtils.toBoolean("true"));
    }

    @Test
    void testToByteSizeWithIllegalArgument() {
        assertThrows(NumberFormatException.class,
                () -> StringUtils.toByteSize("cats"));
    }

    @Test
    void testToByteSizeWithNumber() {
        assertEquals(254254254, StringUtils.toByteSize("254254254"));
        assertEquals(255, StringUtils.toByteSize("254.9"));
    }

    @Test
    void testToByteSizeWithKB() {
        long expected = 25 * 1024;
        assertEquals(expected, StringUtils.toByteSize("25K"));
        assertEquals(expected, StringUtils.toByteSize("25KB"));
        assertEquals(expected, StringUtils.toByteSize("25k"));
        assertEquals(expected, StringUtils.toByteSize("25kb"));
        assertEquals(expected, StringUtils.toByteSize("25 K"));
        assertEquals(expected, StringUtils.toByteSize("25 KB"));
        assertEquals(expected, StringUtils.toByteSize("25 k"));
        assertEquals(expected, StringUtils.toByteSize("25 kb"));
    }

    @Test
    void testToByteSizeWithMB() {
        long expected = 25 * (long) Math.pow(1024, 2);
        assertEquals(expected, StringUtils.toByteSize("25M"));
        assertEquals(expected, StringUtils.toByteSize("25MB"));
        assertEquals(expected, StringUtils.toByteSize("25m"));
        assertEquals(expected, StringUtils.toByteSize("25mb"));
        assertEquals(expected, StringUtils.toByteSize("25 M"));
        assertEquals(expected, StringUtils.toByteSize("25 MB"));
        assertEquals(expected, StringUtils.toByteSize("25 m"));
        assertEquals(expected, StringUtils.toByteSize("25 mb"));
    }

    @Test
    void testToByteSizeWithGB() {
        long expected = 25 * (long) Math.pow(1024, 3);
        assertEquals(expected, StringUtils.toByteSize("25G"));
        assertEquals(expected, StringUtils.toByteSize("25GB"));
        assertEquals(expected, StringUtils.toByteSize("25g"));
        assertEquals(expected, StringUtils.toByteSize("25gb"));
        assertEquals(expected, StringUtils.toByteSize("25 G"));
        assertEquals(expected, StringUtils.toByteSize("25 GB"));
        assertEquals(expected, StringUtils.toByteSize("25 g"));
        assertEquals(expected, StringUtils.toByteSize("25 gb"));
    }

    @Test
    void testToByteSizeWithTB() {
        long expected = 25 * (long) Math.pow(1024, 4);
        assertEquals(expected, StringUtils.toByteSize("25T"));
        assertEquals(expected, StringUtils.toByteSize("25TB"));
        assertEquals(expected, StringUtils.toByteSize("25t"));
        assertEquals(expected, StringUtils.toByteSize("25tb"));
        assertEquals(expected, StringUtils.toByteSize("25 T"));
        assertEquals(expected, StringUtils.toByteSize("25 TB"));
        assertEquals(expected, StringUtils.toByteSize("25 t"));
        assertEquals(expected, StringUtils.toByteSize("25 tb"));
    }

    @Test
    void testToByteSizeWithPB() {
        long expected = 25 * (long) Math.pow(1024, 5);
        assertEquals(expected, StringUtils.toByteSize("25P"));
        assertEquals(expected, StringUtils.toByteSize("25PB"));
        assertEquals(expected, StringUtils.toByteSize("25p"));
        assertEquals(expected, StringUtils.toByteSize("25pb"));
        assertEquals(expected, StringUtils.toByteSize("25 P"));
        assertEquals(expected, StringUtils.toByteSize("25 PB"));
        assertEquals(expected, StringUtils.toByteSize("25 p"));
        assertEquals(expected, StringUtils.toByteSize("25 pb"));
    }

    @Test
    void testTrimXMPWithTrimmableXMP() {
        String xmp = "<?xpacket id=\"cats\"?>" +
                "<x:xmpmeta bla=\"dogs\">" +
                "<rdf:RDF foxes=\"bugs\">" +
                "</rdf:RDF>" +
                "</x:xmpmeta>";
        String result = StringUtils.trimXMP(xmp);
        assertTrue(result.startsWith("<rdf:RDF"));
        assertTrue(result.endsWith("</rdf:RDF>"));
    }

    @Test
    void testTrimXMPWithNonTrimmableXMP() {
        String xmp = "<rdf:RDF foxes=\"bugs\">" +
                "</rdf:RDF>";
        String result = StringUtils.trimXMP(xmp);
        assertSame(xmp, result);
    }

    @Test
    void testTrimXMPWithNullArgument() {
        assertThrows(NullPointerException.class,
                () -> StringUtils.trimXMP(null));
    }

}<|MERGE_RESOLUTION|>--- conflicted
+++ resolved
@@ -75,24 +75,7 @@
     }
 
     @Test
-<<<<<<< HEAD
-    void testSanitize3() {
-        assertEquals("_", StringUtils.sanitize("dirt", "_", Pattern.compile("dirt")));
-        assertEquals("_y", StringUtils.sanitize("dirty", "_", Pattern.compile("dirt")));
-        assertEquals("dir_ty", StringUtils.sanitize("dir1ty", "_", Pattern.compile("1")));
-
-        // test injection
-        assertEquals("caca_tsts", StringUtils.sanitize("cacacatststs", "_",
-                Pattern.compile("cats")));
-        assertEquals("cadoca_tsgsts", StringUtils.sanitize("cadocadogstsgsts", "_",
-                Pattern.compile("cats"), Pattern.compile("dogs")));
-    }
-
-    @Test
     void testStripEndWithMatch() {
-=======
-    public void testStripEndWithMatch() {
->>>>>>> caa8e7fc
         String str = "ababab";
         String toStrip = "ab";
         assertEquals("abab", StringUtils.stripEnd(str, toStrip));

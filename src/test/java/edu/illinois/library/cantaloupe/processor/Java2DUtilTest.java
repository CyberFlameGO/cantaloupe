--- conflicted
+++ resolved
@@ -155,26 +155,12 @@
         assertRGBA(overlaidImage.getRGB(2, 2), 0, 0, 0, 255);
 
         // Test the font color
-        int pixel = overlaidImage.getRGB(8, 8);
+        int pixel = overlaidImage.getRGB(9, 8);
         int alpha = (pixel >> 24) & 0xff;
         int red = (pixel >> 16) & 0xff;
         int green = (pixel >> 8) & 0xff;
         int blue = (pixel) & 0xff;
         assertEquals(255, alpha);
-<<<<<<< HEAD
-=======
-        assertEquals(0, red);
-        assertEquals(0, green);
-        assertEquals(0, blue);
-
-        // Test the font color
-        pixel = overlaidImage.getRGB(9, 8);
-        alpha = (pixel >> 24) & 0xff;
-        red = (pixel >> 16) & 0xff;
-        green = (pixel >> 8) & 0xff;
-        blue = (pixel) & 0xff;
-        assertEquals(255, alpha);
->>>>>>> 8d674725
         assertTrue(red > 240);
         assertTrue(green > 240);
         assertTrue(blue > 240);

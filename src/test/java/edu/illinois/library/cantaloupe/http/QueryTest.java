--- conflicted
+++ resolved
@@ -22,24 +22,13 @@
     }
 
     @Test
-<<<<<<< HEAD
-    void testStringConstructor() {
-=======
-    public void testCopyConstructor() {
-        Query query2 = new Query(instance);
-        assertEquals("value1", query2.getFirstValue("key1"));
-        assertEquals("value2", query2.getFirstValue("key2"));
-    }
-
-    @Test
-    public void testConstructorWithEmptyString() {
+    void testConstructorWithEmptyString() {
         instance = new Query("");
         assertTrue(instance.isEmpty());
     }
 
     @Test
-    public void testConstructorWithNonEmptyString() {
->>>>>>> 0c62917f
+    void testConstructorWithNonEmptyString() {
         assertEquals("value1", instance.getFirstValue("key1"));
         assertEquals("value2", instance.getFirstValue("key2"));
     }

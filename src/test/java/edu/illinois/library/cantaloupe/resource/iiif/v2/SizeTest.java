package edu.illinois.library.cantaloupe.resource.iiif.v2;

<<<<<<< HEAD
import edu.illinois.library.cantaloupe.operation.ScaleByPercent;
import edu.illinois.library.cantaloupe.operation.ScaleByPixels;
=======
import edu.illinois.library.cantaloupe.image.Dimension;
>>>>>>> 50560a6f
import edu.illinois.library.cantaloupe.resource.IllegalClientArgumentException;
import edu.illinois.library.cantaloupe.test.BaseTest;
import org.junit.jupiter.api.BeforeEach;
import org.junit.jupiter.api.Test;

import static org.junit.jupiter.api.Assertions.*;

public class SizeTest extends BaseTest {

    private static final float DELTA = 0.0000001f;

    private Size instance;

    @BeforeEach
    public void setUp() throws Exception {
        super.setUp();
        this.instance = new Size();
    }

    /* fromUri(String) */

    /**
     * Tests fromUri(String) with a value of "max".
     */
    @Test
    void testFromUriMax() {
        Size s = Size.fromUri("max");
        assertEquals(Size.ScaleMode.MAX, s.getScaleMode());
    }

    /**
     * Tests fromUri(String) with a value of "full".
     */
    @Test
    void testFromUriFull() {
        Size s = Size.fromUri("full");
        assertEquals(Size.ScaleMode.MAX, s.getScaleMode());
    }

    /**
     * Tests fromUri(String) with width scaling.
     */
    @Test
    void testFromUriWidthScaled() {
        Size s = Size.fromUri("50,");
        assertEquals(Integer.valueOf(50), s.getWidth());
        assertEquals(Size.ScaleMode.ASPECT_FIT_WIDTH, s.getScaleMode());
    }

    /**
     * Tests fromUri(String) with height scaling.
     */
    @Test
    void testFromUriHeightScaled() {
        Size s = Size.fromUri(",50");
        assertEquals(Integer.valueOf(50), s.getHeight());
        assertEquals(Size.ScaleMode.ASPECT_FIT_HEIGHT, s.getScaleMode());
    }

    /**
     * Tests fromUri(String) with percentage scaling.
     */
    @Test
    void testFromUriPercentageScaled() {
        Size s = Size.fromUri("pct:50");
        assertEquals(Float.valueOf(50), s.getPercent());
    }

    /**
     * Tests fromUri(String) with absolute width and height.
     */
    @Test
    void testFromUriAbsoluteScaled() {
        Size s = Size.fromUri("50,40");
        assertEquals(Integer.valueOf(50), s.getWidth());
        assertEquals(Integer.valueOf(40), s.getHeight());
        assertEquals(Size.ScaleMode.NON_ASPECT_FILL, s.getScaleMode());
    }

    /**
     * Tests fromUri(String) with scale-to-fit width and height.
     */
    @Test
    void testFromUriScaleToFit() {
        Size s = Size.fromUri("!50,40");
        assertEquals(Integer.valueOf(50), s.getWidth());
        assertEquals(Integer.valueOf(40), s.getHeight());
        assertEquals(Size.ScaleMode.ASPECT_FIT_INSIDE, s.getScaleMode());
    }

    @Test
    void testFromUriWithInvalidArgument1() {
        assertThrows(IllegalClientArgumentException.class,
                () -> Size.fromUri("cats"));
    }

    @Test
    void testFromUriWithInvalidArgument2() {
        assertThrows(IllegalClientArgumentException.class,
                () -> Size.fromUri("pct:cats"));
    }

    @Test
    void testFromUriWithInvalidArgument3() {
        assertThrows(IllegalClientArgumentException.class,
                () -> Size.fromUri("pct:50,30"));
    }

    @Test
    void testFromUriWithInvalidArgument4() {
        assertThrows(IllegalClientArgumentException.class,
                () -> Size.fromUri("120,cats"));
    }

    @Test
    void testFromUriWithInvalidArgument5() {
        assertThrows(IllegalClientArgumentException.class,
                () -> Size.fromUri("cats,120"));
    }

    @Test
    void testFromUriWithInvalidArgument6() {
        assertThrows(IllegalClientArgumentException.class,
                () -> Size.fromUri("!cats,120"));
    }

    @Test
    void testFromUriWithInvalidArgument7() {
        assertThrows(IllegalClientArgumentException.class,
                () -> Size.fromUri("!120,"));
    }

    /* equals() */

    @Test
    void testEquals() {
        instance.setScaleMode(Size.ScaleMode.ASPECT_FIT_INSIDE);
        instance.setWidth(300);
        instance.setHeight(200);
        Size size2 = new Size();
        size2.setScaleMode(Size.ScaleMode.ASPECT_FIT_INSIDE);
        size2.setWidth(300);
        size2.setHeight(200);
        assertEquals(instance, size2);

        size2.setScaleMode(Size.ScaleMode.ASPECT_FIT_WIDTH);
        assertNotEquals(instance, size2);

        size2.setScaleMode(Size.ScaleMode.ASPECT_FIT_INSIDE);
        size2.setWidth(299);
        assertNotEquals(instance, size2);

        size2.setWidth(300);
        size2.setHeight(199);
        assertNotEquals(instance, size2);

        size2.setHeight(200);
        size2.setScaleMode(null);
        assertNotEquals(instance, size2);

        size2.setScaleMode(Size.ScaleMode.ASPECT_FIT_INSIDE);
        size2.setWidth(null);
        assertNotEquals(instance, size2);

        size2.setWidth(300);
        size2.setHeight(null);
        assertNotEquals(instance, size2);
    }

    /* setHeight() */

    @Test
    void testSetHeight() {
        Integer height = 50;
        this.instance.setHeight(height);
        assertEquals(height, this.instance.getHeight());
    }

    @Test
    void testSetZeroHeight() {
        assertThrows(IllegalClientArgumentException.class,
                () -> instance.setHeight(0),
                "Height must be a positive integer");
    }

    @Test
    void testSetNegativeHeight() {
        assertThrows(IllegalClientArgumentException.class,
                () -> instance.setHeight(-1),
                "Height must be a positive integer");
    }

    /* setPercent() */

    @Test
    void testSetPercent() {
        float percent = 50f;
        instance.setPercent(percent);
        assertEquals(percent, this.instance.getPercent(), DELTA);
    }

    @Test
    void testSetZeroPercent() {
        assertThrows(IllegalClientArgumentException.class,
                () -> instance.setPercent(0f),
                "Percent must be positive");
    }

    @Test
    void testSetNegativePercent() {
        assertThrows(IllegalClientArgumentException.class,
                () -> instance.setPercent(-1f),
                "Percent must be positive");
    }

    /* setWidth() */

    @Test
    void testSetWidth() {
        Integer width = 50;
        this.instance.setWidth(width);
        assertEquals(width, this.instance.getWidth());
    }

    @Test
    void testSetZeroWidth() {
        assertThrows(IllegalClientArgumentException.class,
                () -> instance.setWidth(0),
                "Width must be positive");
    }

    @Test
    void testSetNegativeWidth() {
        assertThrows(IllegalClientArgumentException.class,
                () -> instance.setWidth(-1),
                "Width must be positive");
    }

    /* toScale() */

    @Test
    void testToScaleWithPercent() {
        instance.setPercent(50f);
        assertEquals(new ScaleByPercent(0.5), instance.toScale());
    }

    @Test
    void testToScaleWithMax() {
        instance.setScaleMode(Size.ScaleMode.MAX);
        assertEquals(new ScaleByPercent(), instance.toScale());
    }

    @Test
    void testToScaleWithAspectFitWidth() {
        instance.setScaleMode(Size.ScaleMode.ASPECT_FIT_WIDTH);
        instance.setWidth(300);
        assertEquals(
                new ScaleByPixels(300, null, ScaleByPixels.Mode.ASPECT_FIT_WIDTH),
                instance.toScale());
    }

    @Test
    void testToScaleWithAspectFitHeight() {
        instance.setScaleMode(Size.ScaleMode.ASPECT_FIT_HEIGHT);
        instance.setHeight(300);
        assertEquals(
                new ScaleByPixels(null, 300, ScaleByPixels.Mode.ASPECT_FIT_HEIGHT),
                instance.toScale());
    }

    @Test
    void testToScaleWithAspectFitInside() {
        instance.setScaleMode(Size.ScaleMode.ASPECT_FIT_INSIDE);
        instance.setWidth(300);
        instance.setHeight(200);
        assertEquals(
                new ScaleByPixels(300, 200, ScaleByPixels.Mode.ASPECT_FIT_INSIDE),
                instance.toScale());
    }

    @Test
    void testToScaleWithNonAspectFill() {
        instance.setScaleMode(Size.ScaleMode.NON_ASPECT_FILL);
        instance.setWidth(300);
        instance.setHeight(200);
        assertEquals(
                new ScaleByPixels(300, 200, ScaleByPixels.Mode.NON_ASPECT_FILL),
                instance.toScale());
    }

    /* toString */

    @Test
    void testToString() {
        Size s = Size.fromUri("full");
        assertEquals("full", s.toString());

        s = Size.fromUri("50,");
        assertEquals("50,", s.toString());

        s = Size.fromUri(",50");
        assertEquals(",50", s.toString());

        s = Size.fromUri("pct:50");
        assertEquals("pct:50", s.toString());

        s = Size.fromUri("50,40");
        assertEquals("50,40", s.toString());

        s = Size.fromUri("!50,40");
        assertEquals("!50,40", s.toString());
    }

    @Test
    public void testToCanonicalString() {
        final Dimension fullSize = new Dimension(1000, 800);

        Size s = Size.fromUri("full");
        assertEquals("full", s.toCanonicalString(fullSize));

        s = Size.fromUri("50,");
        assertEquals("50,", s.toCanonicalString(fullSize));

        s = Size.fromUri(",50");
        assertEquals("63,", s.toCanonicalString(fullSize));

        s = Size.fromUri("pct:50");
        assertEquals("500,", s.toCanonicalString(fullSize));

        s = Size.fromUri("50,40");
        assertEquals("50,40", s.toCanonicalString(fullSize));

        s = Size.fromUri("!50,40");
        assertEquals("50,", s.toCanonicalString(fullSize));
    }

}<|MERGE_RESOLUTION|>--- conflicted
+++ resolved
@@ -1,11 +1,8 @@
 package edu.illinois.library.cantaloupe.resource.iiif.v2;
 
-<<<<<<< HEAD
 import edu.illinois.library.cantaloupe.operation.ScaleByPercent;
 import edu.illinois.library.cantaloupe.operation.ScaleByPixels;
-=======
 import edu.illinois.library.cantaloupe.image.Dimension;
->>>>>>> 50560a6f
 import edu.illinois.library.cantaloupe.resource.IllegalClientArgumentException;
 import edu.illinois.library.cantaloupe.test.BaseTest;
 import org.junit.jupiter.api.BeforeEach;
@@ -320,7 +317,7 @@
     }
 
     @Test
-    public void testToCanonicalString() {
+    void testToCanonicalString() {
         final Dimension fullSize = new Dimension(1000, 800);
 
         Size s = Size.fromUri("full");

--- conflicted
+++ resolved
@@ -161,7 +161,6 @@
         }
     }
 
-<<<<<<< HEAD
     public void testCachingWhenCachesAreEnabledAndRecacheQueryArgumentIsSupplied(URI uri)
             throws Exception {
         Path cacheDir = initializeFilesystemCache();
@@ -210,14 +209,6 @@
         } finally {
             client.stop();
         }
-=======
-    public void testForbidden(URI uri) {
-        Configuration config = Configuration.getInstance();
-        config.setProperty(Key.SOURCE_STATIC,
-                AccessDeniedSource.class.getName());
-
-        assertStatus(403, uri);
->>>>>>> 6face3c3
     }
 
     public void testHTTP2(URI uri) throws Exception {
@@ -249,6 +240,14 @@
         } finally {
             client.stop();
         }
+    }
+
+    public void testForbidden(URI uri) {
+        Configuration config = Configuration.getInstance();
+        config.setProperty(Key.SOURCE_STATIC,
+                AccessDeniedSource.class.getName());
+
+        assertStatus(403, uri);
     }
 
     public void testNotFound(URI uri) {

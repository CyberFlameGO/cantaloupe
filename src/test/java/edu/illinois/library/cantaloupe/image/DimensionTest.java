--- conflicted
+++ resolved
@@ -214,15 +214,10 @@
     }
 
     @Test
-<<<<<<< HEAD
     void testToString() {
-        assertEquals("1000x800", instance.toString());
-=======
-    public void testToString() {
         instance.setWidth(1000.5);
         instance.setHeight(800.5);
         assertEquals("1000.5x800.5", instance.toString());
->>>>>>> 7c271279
     }
 
 }
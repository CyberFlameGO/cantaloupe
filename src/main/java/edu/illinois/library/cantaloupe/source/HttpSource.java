package edu.illinois.library.cantaloupe.source;

import edu.illinois.library.cantaloupe.Application;
import edu.illinois.library.cantaloupe.config.Configuration;
import edu.illinois.library.cantaloupe.config.Key;
import edu.illinois.library.cantaloupe.http.Headers;
import edu.illinois.library.cantaloupe.image.Format;
import edu.illinois.library.cantaloupe.image.Identifier;
import edu.illinois.library.cantaloupe.image.MediaType;
import edu.illinois.library.cantaloupe.script.DelegateMethod;
import edu.illinois.library.cantaloupe.script.DelegateProxy;
import org.eclipse.jetty.client.HttpClient;
import org.eclipse.jetty.client.HttpClientTransport;
import org.eclipse.jetty.client.api.AuthenticationStore;
import org.eclipse.jetty.client.api.ContentResponse;
import org.eclipse.jetty.client.api.Request;
import org.eclipse.jetty.client.http.HttpClientTransportOverHTTP;
import org.eclipse.jetty.client.util.BasicAuthentication;
import org.eclipse.jetty.http.HttpField;
import org.eclipse.jetty.http.HttpFields;
import org.eclipse.jetty.http.HttpMethod;
import org.eclipse.jetty.http.HttpStatus;
import org.eclipse.jetty.util.ssl.SslContextFactory;
import org.slf4j.Logger;
import org.slf4j.LoggerFactory;

import javax.script.ScriptException;
import java.io.IOException;
import java.net.URI;
import java.net.URISyntaxException;
import java.nio.file.AccessDeniedException;
import java.nio.file.NoSuchFileException;
import java.util.Iterator;
import java.util.List;
import java.util.Map;
import java.util.NoSuchElementException;
import java.util.concurrent.ExecutionException;
import java.util.concurrent.TimeUnit;
import java.util.concurrent.TimeoutException;

/**
 * <p>Provides access to source content located on an HTTP(S) server.</p>
 *
 * <h1>Protocol Support</h1>
 *
 * <p>HTTP/1.1 and HTTPS/1.1 are supported.</p>
 *
 * <p>HTTP/2 is not supported.</p>
 *
 * <h1>Format Inference</h1>
 *
 * <p>See {@link FormatIterator}.</p>
 *
 * <h1>Lookup Strategies</h1>
 *
 * <p>Two distinct lookup strategies are supported, defined by
 * {@link Key#HTTPSOURCE_LOOKUP_STRATEGY}:</p>
 *
 * <ol>
 *     <li>{@link LookupStrategy#BASIC} locates images by concatenating a
 *     pre-defined URL prefix and/or suffix.</li>
 *     <li>{@link LookupStrategy#DELEGATE_SCRIPT} invokes a delegate method to
 *     retrieve a URL (and optional auth info) dynamically.</li>
 * </ol>
 *
 * <h1>Resource Access</h1>
 *
 * <p>While proceeding through the client request fulfillment flow, this source
 * issues the following server requests:</p>
 *
 * <ol>
 *     <li>{@literal HEAD}</li>
 *     <li>If server supports ranges:
 *         <ol>
 *             <li>If {@link FormatIterator#next()} } needs to check magic
 *             bytes:
 *                 <ol>
 *                     <li>Ranged {@literal GET}</li>
 *                 </ol>
 *             </li>
 *             <li>If {@link HTTPStreamFactory#newSeekableStream()} is used:
 *                 <ol>
 *                     <li>A series of ranged {@literal GET} requests (see {@link
 *                     edu.illinois.library.cantaloupe.source.stream.HTTPImageInputStream}
 *                     for details)</li>
 *                 </ol>
 *             </li>
 *             <li>Else if {@link HTTPStreamFactory#newInputStream()} is used:
 *                 <ol>
 *                     <li>{@literal GET} to retrieve the full image bytes</li>
 *                 </ol>
 *             </li>
 *         </ol>
 *     </li>
 *     <li>Else if server does not support ranges:
 *         <ol>
 *             <li>{@literal GET} to retrieve the full image bytes</li>
 *         </ol>
 *     </li>
 * </ol>
 *
 * <h1>Authentication Support</h1>
 *
 * <p>HTTP Basic authentication is supported.</p>
 *
 * <ul>
 *     <li>When using {@link LookupStrategy#BASIC}, auth info is set globally
 *     in the {@link Key#HTTPSOURCE_BASIC_AUTH_USERNAME} and
 *     {@link Key#HTTPSOURCE_BASIC_AUTH_SECRET} configuration keys.</li>
 *     <li>When using {@link LookupStrategy#DELEGATE_SCRIPT}, auth info can be
 *     returned from the delegate method.</li>
 * </ul>
 *
 * @see <a href="http://www.eclipse.org/jetty/documentation/current/http-client.html">
 *     Jetty HTTP Client</a>
 * @author Alex Dolski UIUC
 */
class HttpSource extends AbstractSource implements StreamSource {

    /**
     * Encapsulates some parts of a HEAD response.
     */
    private static class HEADResponseInfo {

        int status;
        HttpFields headers;

        static HEADResponseInfo fromResponse(ContentResponse response) {
            HEADResponseInfo info = new HEADResponseInfo();
            info.status  = response.getStatus();
            info.headers = response.getHeaders();
            return info;
        }

        boolean acceptsRanges() {
            return "bytes".equals(headers.get("Accept-Ranges"));
        }

        long getContentLength() {
            return headers.getLongField("Content-Length");
        }

    }

    /**
     * Encapsulates parts of a ranged GET response. The range specifies a small
     * part of the beginning of the resource to use for the purpose of
     * inferring its format.
     */
    private static class RangedGETResponseInfo extends HEADResponseInfo {

        private static final int RANGE_LENGTH = 32;

        /**
         * Ranged response entity, with a maximum length of {@link
         * #RANGE_LENGTH}.
         */
        byte[] entity;

        static RangedGETResponseInfo fromResponse(ContentResponse response) {
            RangedGETResponseInfo info = new RangedGETResponseInfo();
            info.status  = response.getStatus();
            info.headers = response.getHeaders();
            info.entity  = response.getContent();
            return info;
        }

        Format detectFormat() throws IOException {
            Format format = Format.UNKNOWN;
            if (entity != null) {
                List<MediaType> types = MediaType.detectMediaTypes(entity);
                if (!types.isEmpty()) {
                    format = types.get(0).toFormat();
                }
            }
            return format;
        }

    }

    /**
     * <ol>
     *     <li>If the path component of the URI contains a recognized filename
     *     extension, the format is inferred from that.</li>
     *     <li>Otherwise, if the identifier contains a recognized filename
     *     extension, the format is inferred from that.</li>
     *     <li>Otherwise, if a {@literal Content-Type} header is present in the
     *     {@link #fetchHEADResponseInfo() HEAD response}, and its value is
     *     specific enough (not {@literal application/octet-stream}, for
     *     example), a format is inferred from that.</li>
     *     <li>Otherwise, if the {@literal HEAD} response contains an {@literal
     *     Accept-Ranges: bytes} header, a {@literal GET} request is sent with
     *     a {@literal Range} header specifying a small range of data from the
     *     beginning of the resource, and a format is inferred from the magic
     *     bytes in the response entity.</li>
     *     <li>Otherwise, {@link Format#UNKNOWN} is returned.</li>
     * </ol>
     *
     * @param <T> {@link Format}.
     */
    class FormatIterator<T> implements Iterator<T> {

        /**
         * Infers a {@link Format} based on the {@literal Content-Type} header in
         * the {@link #fetchHEADResponseInfo() HEAD response}.
         */
        private class ContentTypeHeaderChecker implements FormatChecker {
            /**
             * @return Format from the {@literal Content-Type} header, or {@link
             *         Format#UNKNOWN} if that header is missing or invalid.
             */
            @Override
            public Format check() {
                try {
                    final RequestInfo requestInfo = getRequestInfo();
                    final HEADResponseInfo responseInfo = fetchHEADResponseInfo();

                    if (responseInfo.status >= 200 && responseInfo.status < 300) {
                        HttpField field = responseInfo.headers.getField("Content-Type");
                        if (field != null && field.getValue() != null) {
                            Format format = MediaType.fromContentType(field.getValue()).toFormat();
                            if (Format.UNKNOWN.equals(format)) {
                                LOGGER.debug("Unrecognized Content-Type header value for HEAD {}",
                                        requestInfo.getURI());
                            }
                            return format;
                        } else {
                            LOGGER.debug("No Content-Type header for HEAD {}",
                                    requestInfo.getURI());
                        }
                    } else {
                        LOGGER.debug("HEAD {} returned status {}",
                                requestInfo.getURI(), responseInfo.status);
                    }
                } catch (Exception e) {
                    LOGGER.error(e.getMessage(), e);
                }
                return Format.UNKNOWN;
            }
        }

        private class ByteChecker implements FormatChecker {
            /**
             * If the {@link #fetchHEADResponseInfo() HEAD response} contains an
             * {@literal Accept-Ranges: bytes} header, issues an HTTP {@literal GET}
             * request for a small {@literal Range} of the beginning of the resource
             * and checks the magic bytes in the response body.
             *
             * @return Inferred source format, or {@link Format#UNKNOWN}.
             */
            @Override
            public Format check() {
                try {
                    final RequestInfo requestInfo = getRequestInfo();
                    if (fetchHEADResponseInfo().acceptsRanges()) {
                        final RangedGETResponseInfo responseInfo
                                = fetchRangedGETResponseInfo();
                        if (responseInfo.status >= 200 && responseInfo.status < 300) {
                            Format format = responseInfo.detectFormat();
                            if (!Format.UNKNOWN.equals(format)) {
                                LOGGER.debug("Inferred {} format from magic bytes for GET {}",
                                        format, requestInfo.getURI());
                                return format;
                            } else {
                                LOGGER.debug("Unable to infer a format from magic bytes for GET {}",
                                        requestInfo.getURI());
                            }
                        } else {
                            LOGGER.debug("GET {} returned status {}",
                                    requestInfo.getURI(), responseInfo.status);
                        }
                    } else {
                        LOGGER.info("Server did not supply an " +
                                        "`Accept-Ranges: bytes` header for HEAD {}, and all " +
                                        "other attempts to infer a format failed.",
                                requestInfo.getURI());
                    }
                } catch (Exception e) {
                    LOGGER.error(e.getMessage(), e);
                }
                return Format.UNKNOWN;
            }
        }

        private FormatChecker formatChecker;

        @Override
        public boolean hasNext() {
            return (formatChecker == null ||
                    formatChecker instanceof URIPathChecker ||
                    formatChecker instanceof IdentifierFormatChecker ||
                    formatChecker instanceof FormatIterator.ContentTypeHeaderChecker);
        }

        @Override
        public T next() {
            if (formatChecker == null) {
                formatChecker = new URIPathChecker();
            } else if (formatChecker instanceof URIPathChecker) {
                formatChecker = new IdentifierFormatChecker(getIdentifier());
            } else if (formatChecker instanceof IdentifierFormatChecker) {
                formatChecker = new ContentTypeHeaderChecker();
            } else if (formatChecker instanceof FormatIterator.ContentTypeHeaderChecker) {
                formatChecker = new ByteChecker();
            } else {
                throw new NoSuchElementException();
            }
            try {
                //noinspection unchecked
                return (T) formatChecker.check();
            } catch (IOException e) {
                LOGGER.warn("Error checking format: {}", e.getMessage());
                //noinspection unchecked
                return (T) Format.UNKNOWN;
            }
        }
    }

    /**
     * Infers a {@link Format} based on a filename extension in the URI path.
     */
    private class URIPathChecker implements FormatChecker {
        @Override
        public Format check() {
            try {
                return Format.inferFormat(
                        new URI(getRequestInfo().getURI()).getPath());
            } catch (URISyntaxException e) {
                LOGGER.warn("{}: {}",
                        getClass().getSimpleName(), e.getMessage());
            } catch (Exception ignore) {
                // This is better caught and handled elsewhere.
            }
            return Format.UNKNOWN;
        }
    }

    static final Logger LOGGER = LoggerFactory.getLogger(HttpSource.class);

    private static final int DEFAULT_REQUEST_TIMEOUT = 30;

    private static HttpClient jettyClient;

    /**
     * Cached {@link #fetchHEADResponseInfo() HEAD response info}.
     */
    private HEADResponseInfo headResponseInfo;

    /**
     * Cached {@link #fetchRangedGETResponseInfo() ranged GET response info}.
     */
    private RangedGETResponseInfo rangedGETResponseInfo;

    /**
     * Cached by {@link #getRequestInfo()}.
     */
    private HTTPRequestInfo requestInfo;

<<<<<<< HEAD
    private FormatIterator<Format> formatIterator = new FormatIterator<>();

    static synchronized HttpClient getHTTPClient(RequestInfo info) {
=======
    static synchronized HttpClient getHTTPClient(HTTPRequestInfo info) {
>>>>>>> 6d4d9981
        if (jettyClient == null) {
            final Configuration config = Configuration.getInstance();
            final boolean allowInsecure = config.getBoolean(
                    Key.HTTPSOURCE_ALLOW_INSECURE, false);
            SslContextFactory sslContextFactory =
                    new SslContextFactory(allowInsecure);
            sslContextFactory.setTrustAll(allowInsecure);
            if (allowInsecure) {
                sslContextFactory.setExcludeCipherSuites("");
            }

            HttpClientTransport transport = new HttpClientTransportOverHTTP();
            jettyClient = new HttpClient(transport, sslContextFactory);
            jettyClient.setFollowRedirects(true);
            jettyClient.setUserAgentField(new HttpField("User-Agent", getUserAgent()));

            try {
                jettyClient.start();
            } catch (Exception e) {
                LOGGER.error("getHTTPClient(): {}", e.getMessage());
            }
        }

        // Add Basic auth credentials to the authentication store.
        // https://www.eclipse.org/jetty/documentation/9.4.x/http-client-authentication.html
        if (info.getUsername() != null && info.getSecret() != null) {
            AuthenticationStore auth = jettyClient.getAuthenticationStore();
            try {
                auth.addAuthenticationResult(new BasicAuthentication.BasicResult(
                        new URI(info.getURI()), info.getUsername(), info.getSecret()));
            } catch (URISyntaxException e) {
                LOGGER.warn("getHTTPClient(): {}", e.getMessage());
            }
        }
        return jettyClient;
    }

    /**
     * @return Request timeout from the application configuration, or a
     *         reasonable default if not set.
     */
    static int getRequestTimeout() {
        return Configuration.getInstance().getInt(
                Key.HTTPSOURCE_REQUEST_TIMEOUT,
                DEFAULT_REQUEST_TIMEOUT);
    }

    private static String getUserAgent() {
        return String.format("%s/%s (%s/%s; java/%s; %s/%s)",
                HttpSource.class.getSimpleName(),
                Application.getVersion(),
                Application.getName(),
                Application.getVersion(),
                System.getProperty("java.version"),
                System.getProperty("os.name"),
                System.getProperty("os.version"));
    }

    @Override
    public void checkAccess() throws IOException {
        fetchHEADResponseInfo();

        final int status = headResponseInfo.status;

        if (status >= HttpStatus.BAD_REQUEST_400) {
            final String statusLine = "HTTP " + status;

            if (status == HttpStatus.NOT_FOUND_404
                    || status == HttpStatus.GONE_410) {
                throw new NoSuchFileException(statusLine);
            } else if (status == HttpStatus.UNAUTHORIZED_401
                    || status == HttpStatus.FORBIDDEN_403) {
                throw new AccessDeniedException(statusLine);
            } else {
                throw new IOException(statusLine);
            }
        }
    }

    @Override
<<<<<<< HEAD
    public FormatIterator<Format> getFormatIterator() {
        return formatIterator;
=======
    public Format getFormat() {
        if (format == null) {
            // Try to infer a format from the path component of the URI.
            try {
                format = Format.inferFormat(
                        new URI(getRequestInfo().getURI()).getPath());
            } catch (URISyntaxException e) {
                LOGGER.warn("getFormat(): {}", e.getMessage());
            } catch (Exception ignore) {
                // This is better caught and handled elsewhere.
            }

            if (Format.UNKNOWN.equals(format)) {
                // Try to infer a format from the identifier.
                format = Format.inferFormat(identifier);
            }

            if (Format.UNKNOWN.equals(format)) {
                // Try to infer a format from the Content-Type header.
                format = inferSourceFormatFromHEADResponse();
            }

            if (Format.UNKNOWN.equals(format)) {
                // Try to infer a format from the entity magic bytes. This
                // will require another request.
                format = inferSourceFormatFromMagicBytes();
            }
        }
        return format;
    }

    /**
     * @return Best guess at a format based on the {@literal Content-Type}
     *         header in the {@link #fetchHEADResponseInfo() HEAD response}, or
     *         {@link Format#UNKNOWN} if that header is missing or invalid.
     */
    private Format inferSourceFormatFromHEADResponse() {
        Format format = Format.UNKNOWN;
        try {
            final HTTPRequestInfo requestInfo   = getRequestInfo();
            final HEADResponseInfo responseInfo = fetchHEADResponseInfo();

            if (responseInfo.status >= 200 && responseInfo.status < 300) {
                HttpField field = responseInfo.headers.getField("Content-Type");
                if (field != null && field.getValue() != null) {
                    format = MediaType.fromContentType(field.getValue()).toFormat();
                    if (Format.UNKNOWN.equals(format)) {
                        LOGGER.debug("Unrecognized Content-Type header value for HEAD {}",
                                requestInfo.getURI());
                    }
                } else {
                    LOGGER.debug("No Content-Type header for HEAD {}",
                            requestInfo.getURI());
                }
            } else {
                LOGGER.debug("HEAD {} returned status {}",
                        requestInfo.getURI(), responseInfo.status);
            }
        } catch (Exception e) {
            LOGGER.error(e.getMessage(), e);
        }
        return format;
    }

    /**
     * If the {@link #fetchHEADResponseInfo() HEAD response} contains an
     * {@literal Accept-Ranges: bytes} header, issues an HTTP {@literal GET}
     * request for a small {@literal Range} of the beginning of the resource
     * and checks the magic bytes in the response body.
     *
     * @return Inferred source format, or {@link Format#UNKNOWN}.
     */
    private Format inferSourceFormatFromMagicBytes() {
        Format format = Format.UNKNOWN;
        try {
            final HTTPRequestInfo requestInfo = getRequestInfo();
            if (fetchHEADResponseInfo().acceptsRanges()) {
                final RangedGETResponseInfo responseInfo
                        = fetchRangedGETResponseInfo();
                if (responseInfo.status >= 200 && responseInfo.status < 300) {
                    format = responseInfo.detectFormat();
                    if (!Format.UNKNOWN.equals(format)) {
                        LOGGER.debug("Inferred {} format from magic bytes for GET {}",
                                format, requestInfo.getURI());
                    } else {
                        LOGGER.debug("Unable to infer a format from magic bytes for GET {}",
                                requestInfo.getURI());
                    }
                } else {
                    LOGGER.debug("GET {} returned status {}",
                            requestInfo.getURI(), responseInfo.status);
                }
            } else {
                LOGGER.warn("Server did not supply an " +
                        "`Accept-Ranges: bytes` header for HEAD {}, and all " +
                        "other attempts to infer a format failed.",
                        requestInfo.getURI());
            }
        } catch (Exception e) {
            LOGGER.error(e.getMessage(), e);
        }
        return format;
>>>>>>> 6d4d9981
    }

    @Override
    public StreamFactory newStreamFactory() throws IOException {
        HTTPRequestInfo info;
        try {
            info = getRequestInfo();
        } catch (IOException e) {
            throw e;
        } catch (Exception e) {
            LOGGER.error("newStreamFactory(): {}", e.getMessage());
            throw new IOException(e);
        }

        if (info != null) {
            LOGGER.debug("Resolved {} to {}", identifier, info.getURI());
            fetchHEADResponseInfo();
            return new HTTPStreamFactory(
                    getHTTPClient(info),
                    info,
                    headResponseInfo.getContentLength(),
                    headResponseInfo.acceptsRanges());
        }
        return null;
    }

    /**
     * <p>Issues a {@literal HEAD} request and caches parts of the response in
     * {@link #headResponseInfo}.</p>
     */
    private HEADResponseInfo fetchHEADResponseInfo() throws IOException {
        if (headResponseInfo == null) {
            ContentResponse response = request(HttpMethod.HEAD);
            headResponseInfo = HEADResponseInfo.fromResponse(response);
        }
        return headResponseInfo;
    }

    /**
     * <p>Issues a {@literal GET} request specifying a small range of data and
     * caches parts of the response in {@link #rangedGETResponseInfo}.</p>
     */
    private RangedGETResponseInfo fetchRangedGETResponseInfo()
            throws IOException {
        if (rangedGETResponseInfo == null) {
            final Headers extraHeaders = new Headers();
            extraHeaders.add("Range",
                    "bytes=0-" + (RangedGETResponseInfo.RANGE_LENGTH - 1));

            ContentResponse response = request(HttpMethod.GET, extraHeaders);
            rangedGETResponseInfo =
                    RangedGETResponseInfo.fromResponse(response);
        }
        return rangedGETResponseInfo;
    }

    private ContentResponse request(HttpMethod method) throws IOException {
        return request(method, new Headers());
    }

    private ContentResponse request(HttpMethod method,
                                    Headers extraHeaders) throws IOException {
        HTTPRequestInfo requestInfo;
        try {
            requestInfo = getRequestInfo();
        } catch (InterruptedException | TimeoutException e) {
            LOGGER.error(e.getMessage(), e);
            throw new IOException(e);
        } catch (Exception e) {
            LOGGER.error("request(): {}", e.getMessage());
            throw new IOException(e.getMessage(), e);
        }

        Request request = getHTTPClient(requestInfo)
                .newRequest(requestInfo.getURI())
                .timeout(getRequestTimeout(), TimeUnit.SECONDS)
                .method(method);
        // Add any additional headers returned from the delegate method.
        extraHeaders.addAll(requestInfo.getHeaders());
        // Then add them all to the request.
        extraHeaders.forEach(h -> request.header(h.getName(), h.getValue()));

        LOGGER.debug("Requesting {} {} (extra headers: {})",
                method, requestInfo.getURI(), extraHeaders);

        try {
            return request.send();
        } catch (ExecutionException e) {
            LOGGER.debug("ExecutionException from Request.send(): {}",
                    e.getMessage(), e);
            throw new AccessDeniedException(requestInfo.getURI());
        } catch (InterruptedException | TimeoutException e) {
            throw new IOException(e);
        }
    }

    /**
     * @return Instance corresponding to {@link #identifier}. The result is
     *         cached.
     */
    HTTPRequestInfo getRequestInfo() throws Exception {
        if (requestInfo == null) {
            final LookupStrategy strategy =
                    LookupStrategy.from(Key.HTTPSOURCE_LOOKUP_STRATEGY);
            switch (strategy) {
                case DELEGATE_SCRIPT:
                    requestInfo = getRequestInfoUsingScriptStrategy();
                    break;
                default:
                    requestInfo = getRequestInfoUsingBasicStrategy();
                    break;
            }
        }
        return requestInfo;
    }

    private HTTPRequestInfo getRequestInfoUsingBasicStrategy() {
        final Configuration config = Configuration.getInstance();
        final String prefix = config.getString(Key.HTTPSOURCE_URL_PREFIX, "");
        final String suffix = config.getString(Key.HTTPSOURCE_URL_SUFFIX, "");
        return new HTTPRequestInfo(
                prefix + identifier.toString() + suffix,
                config.getString(Key.HTTPSOURCE_BASIC_AUTH_USERNAME),
                config.getString(Key.HTTPSOURCE_BASIC_AUTH_SECRET));
    }

    /**
     * @throws NoSuchFileException if the remote resource was not found.
     * @throws ScriptException     if the delegate method throws an exception.
     */
    private HTTPRequestInfo getRequestInfoUsingScriptStrategy()
            throws NoSuchFileException, ScriptException {
        final DelegateProxy proxy   = getDelegateProxy();
        final Map<String, ?> result = proxy.getHttpSourceResourceInfo();

        if (result.isEmpty()) {
            throw new NoSuchFileException(
                    DelegateMethod.HTTPSOURCE_RESOURCE_INFO +
                    " returned nil for " + identifier);
        }

        final String uri            = (String) result.get("uri");
        final String username       = (String) result.get("username");
        final String secret         = (String) result.get("secret");
        @SuppressWarnings("unchecked")
        final Map<String,?> headers = (Map<String,?>) result.get("headers");

        return new HTTPRequestInfo(uri, username, secret, headers);
    }

    @Override
    public void setIdentifier(Identifier identifier) {
        super.setIdentifier(identifier);
        reset();
    }

    private void reset() {
        requestInfo           = null;
        headResponseInfo      = null;
        rangedGETResponseInfo = null;
        formatIterator        = new FormatIterator<>();
    }

    /**
     * Stops the shared Jetty client.
     */
    @Override
    public void shutdown() {
        synchronized (HttpSource.class) {
            if (jettyClient != null) {
                try {
                    jettyClient.stop();
                    jettyClient = null;
                } catch (Exception e) {
                    LOGGER.error("shutdown(): {}", e.getMessage());
                }
            }
        }
    }

}<|MERGE_RESOLUTION|>--- conflicted
+++ resolved
@@ -3,49 +3,45 @@
 import edu.illinois.library.cantaloupe.Application;
 import edu.illinois.library.cantaloupe.config.Configuration;
 import edu.illinois.library.cantaloupe.config.Key;
-import edu.illinois.library.cantaloupe.http.Headers;
 import edu.illinois.library.cantaloupe.image.Format;
 import edu.illinois.library.cantaloupe.image.Identifier;
 import edu.illinois.library.cantaloupe.image.MediaType;
 import edu.illinois.library.cantaloupe.script.DelegateMethod;
 import edu.illinois.library.cantaloupe.script.DelegateProxy;
-import org.eclipse.jetty.client.HttpClient;
-import org.eclipse.jetty.client.HttpClientTransport;
-import org.eclipse.jetty.client.api.AuthenticationStore;
-import org.eclipse.jetty.client.api.ContentResponse;
-import org.eclipse.jetty.client.api.Request;
-import org.eclipse.jetty.client.http.HttpClientTransportOverHTTP;
-import org.eclipse.jetty.client.util.BasicAuthentication;
-import org.eclipse.jetty.http.HttpField;
-import org.eclipse.jetty.http.HttpFields;
-import org.eclipse.jetty.http.HttpMethod;
-import org.eclipse.jetty.http.HttpStatus;
-import org.eclipse.jetty.util.ssl.SslContextFactory;
+import okhttp3.Headers;
+import okhttp3.OkHttpClient;
+import okhttp3.Request;
+import okhttp3.Response;
 import org.slf4j.Logger;
 import org.slf4j.LoggerFactory;
 
+import javax.net.ssl.SSLContext;
+import javax.net.ssl.X509TrustManager;
 import javax.script.ScriptException;
 import java.io.IOException;
 import java.net.URI;
 import java.net.URISyntaxException;
 import java.nio.file.AccessDeniedException;
 import java.nio.file.NoSuchFileException;
+import java.security.KeyManagementException;
+import java.security.NoSuchAlgorithmException;
+import java.security.SecureRandom;
+import java.security.cert.X509Certificate;
+import java.time.Duration;
+import java.util.Collections;
 import java.util.Iterator;
 import java.util.List;
 import java.util.Map;
 import java.util.NoSuchElementException;
-import java.util.concurrent.ExecutionException;
 import java.util.concurrent.TimeUnit;
-import java.util.concurrent.TimeoutException;
 
 /**
- * <p>Provides access to source content located on an HTTP(S) server.</p>
+ * <p>Provides access to source content located on an HTTP(S) server. Backed by
+ * an <a href="http://square.github.io/okhttp/">OkHttp</a> client.</p>
  *
  * <h1>Protocol Support</h1>
  *
- * <p>HTTP/1.1 and HTTPS/1.1 are supported.</p>
- *
- * <p>HTTP/2 is not supported.</p>
+ * <p>HTTP/1.x, HTTPS/1.x, and HTTPS/2.0 are supported.</p>
  *
  * <h1>Format Inference</h1>
  *
@@ -73,7 +69,6 @@
  *     <li>If server supports ranges:
  *         <ol>
  *             <li>If {@link FormatIterator#next()} } needs to check magic
- *             bytes:
  *                 <ol>
  *                     <li>Ranged {@literal GET}</li>
  *                 </ol>
@@ -111,24 +106,23 @@
  *     returned from the delegate method.</li>
  * </ul>
  *
- * @see <a href="http://www.eclipse.org/jetty/documentation/current/http-client.html">
- *     Jetty HTTP Client</a>
  * @author Alex Dolski UIUC
  */
 class HttpSource extends AbstractSource implements StreamSource {
 
     /**
-     * Encapsulates some parts of a HEAD response.
+     * Encapsulates the status code and headers of a HEAD response.
      */
     private static class HEADResponseInfo {
 
         int status;
-        HttpFields headers;
-
-        static HEADResponseInfo fromResponse(ContentResponse response) {
+        Headers headers;
+
+        static HEADResponseInfo fromResponse(Response response)
+                throws IOException {
             HEADResponseInfo info = new HEADResponseInfo();
-            info.status  = response.getStatus();
-            info.headers = response.getHeaders();
+            info.status           = response.code();
+            info.headers          = response.headers();
             return info;
         }
 
@@ -137,15 +131,16 @@
         }
 
         long getContentLength() {
-            return headers.getLongField("Content-Length");
-        }
-
-    }
-
-    /**
-     * Encapsulates parts of a ranged GET response. The range specifies a small
-     * part of the beginning of the resource to use for the purpose of
-     * inferring its format.
+            String value = headers.get("Content-Length");
+            return (value != null) ? Long.parseLong(value) : 0;
+        }
+
+    }
+
+    /**
+     * Encapsulates the status code, headers, and body of a ranged GET
+     * response. The range specifies a small part of the beginning of the
+     * resource to use for the purpose of inferring its format.
      */
     private static class RangedGETResponseInfo extends HEADResponseInfo {
 
@@ -155,13 +150,16 @@
          * Ranged response entity, with a maximum length of {@link
          * #RANGE_LENGTH}.
          */
-        byte[] entity;
-
-        static RangedGETResponseInfo fromResponse(ContentResponse response) {
+        private byte[] entity;
+
+        static RangedGETResponseInfo fromResponse(Response response)
+                throws IOException {
             RangedGETResponseInfo info = new RangedGETResponseInfo();
-            info.status  = response.getStatus();
-            info.headers = response.getHeaders();
-            info.entity  = response.getContent();
+            info.status                = response.code();
+            info.headers               = response.headers();
+            if (response.body() != null) {
+                info.entity = response.body().bytes();
+            }
             return info;
         }
 
@@ -212,13 +210,13 @@
             @Override
             public Format check() {
                 try {
-                    final RequestInfo requestInfo = getRequestInfo();
+                    final HTTPRequestInfo requestInfo = getRequestInfo();
                     final HEADResponseInfo responseInfo = fetchHEADResponseInfo();
 
                     if (responseInfo.status >= 200 && responseInfo.status < 300) {
-                        HttpField field = responseInfo.headers.getField("Content-Type");
-                        if (field != null && field.getValue() != null) {
-                            Format format = MediaType.fromContentType(field.getValue()).toFormat();
+                        String field = responseInfo.headers.get("Content-Type");
+                        if (field != null) {
+                            Format format = MediaType.fromContentType(field).toFormat();
                             if (Format.UNKNOWN.equals(format)) {
                                 LOGGER.debug("Unrecognized Content-Type header value for HEAD {}",
                                         requestInfo.getURI());
@@ -251,7 +249,7 @@
             @Override
             public Format check() {
                 try {
-                    final RequestInfo requestInfo = getRequestInfo();
+                    final HTTPRequestInfo requestInfo = getRequestInfo();
                     if (fetchHEADResponseInfo().acceptsRanges()) {
                         final RangedGETResponseInfo responseInfo
                                 = fetchRangedGETResponseInfo();
@@ -339,7 +337,7 @@
 
     private static final int DEFAULT_REQUEST_TIMEOUT = 30;
 
-    private static HttpClient jettyClient;
+    private static OkHttpClient httpClient;
 
     /**
      * Cached {@link #fetchHEADResponseInfo() HEAD response info}.
@@ -356,61 +354,61 @@
      */
     private HTTPRequestInfo requestInfo;
 
-<<<<<<< HEAD
     private FormatIterator<Format> formatIterator = new FormatIterator<>();
 
-    static synchronized HttpClient getHTTPClient(RequestInfo info) {
-=======
-    static synchronized HttpClient getHTTPClient(HTTPRequestInfo info) {
->>>>>>> 6d4d9981
-        if (jettyClient == null) {
+    static synchronized OkHttpClient getHTTPClient() {
+        if (httpClient == null) {
+            final OkHttpClient.Builder builder = new OkHttpClient.Builder()
+                    .followRedirects(true)
+                    .connectTimeout(getRequestTimeout().getSeconds(), TimeUnit.SECONDS)
+                    .readTimeout(getRequestTimeout().getSeconds(), TimeUnit.SECONDS)
+                    .writeTimeout(getRequestTimeout().getSeconds(), TimeUnit.SECONDS);
+
             final Configuration config = Configuration.getInstance();
             final boolean allowInsecure = config.getBoolean(
                     Key.HTTPSOURCE_ALLOW_INSECURE, false);
-            SslContextFactory sslContextFactory =
-                    new SslContextFactory(allowInsecure);
-            sslContextFactory.setTrustAll(allowInsecure);
+
             if (allowInsecure) {
-                sslContextFactory.setExcludeCipherSuites("");
-            }
-
-            HttpClientTransport transport = new HttpClientTransportOverHTTP();
-            jettyClient = new HttpClient(transport, sslContextFactory);
-            jettyClient.setFollowRedirects(true);
-            jettyClient.setUserAgentField(new HttpField("User-Agent", getUserAgent()));
-
-            try {
-                jettyClient.start();
-            } catch (Exception e) {
-                LOGGER.error("getHTTPClient(): {}", e.getMessage());
-            }
-        }
-
-        // Add Basic auth credentials to the authentication store.
-        // https://www.eclipse.org/jetty/documentation/9.4.x/http-client-authentication.html
-        if (info.getUsername() != null && info.getSecret() != null) {
-            AuthenticationStore auth = jettyClient.getAuthenticationStore();
-            try {
-                auth.addAuthenticationResult(new BasicAuthentication.BasicResult(
-                        new URI(info.getURI()), info.getUsername(), info.getSecret()));
-            } catch (URISyntaxException e) {
-                LOGGER.warn("getHTTPClient(): {}", e.getMessage());
-            }
-        }
-        return jettyClient;
+                try {
+                    X509TrustManager[] tm = new X509TrustManager[]{
+                            new X509TrustManager() {
+                                @Override
+                                public void checkClientTrusted(X509Certificate[] chain,
+                                                               String authType) {}
+                                @Override
+                                public void checkServerTrusted(X509Certificate[] chain,
+                                                               String authType) {}
+                                @Override
+                                public X509Certificate[] getAcceptedIssuers() {
+                                    return new X509Certificate[0];
+                                }
+                            }};
+                    SSLContext sslContext = SSLContext.getInstance("TLS");
+                    sslContext.init(null, tm, new SecureRandom());
+                    builder.sslSocketFactory(sslContext.getSocketFactory(), tm[0]);
+                    builder.hostnameVerifier((s, sslSession) -> true);
+                } catch (KeyManagementException | NoSuchAlgorithmException e) {
+                    LOGGER.error("getHTTPClient(): {}", e.getMessage(), e);
+                    throw new RuntimeException(e);
+                }
+            }
+            httpClient = builder.build();
+        }
+        return httpClient;
     }
 
     /**
      * @return Request timeout from the application configuration, or a
      *         reasonable default if not set.
      */
-    static int getRequestTimeout() {
-        return Configuration.getInstance().getInt(
+    private static Duration getRequestTimeout() {
+        int timeout = Configuration.getInstance().getInt(
                 Key.HTTPSOURCE_REQUEST_TIMEOUT,
                 DEFAULT_REQUEST_TIMEOUT);
-    }
-
-    private static String getUserAgent() {
+        return Duration.ofSeconds(timeout);
+    }
+
+    static String getUserAgent() {
         return String.format("%s/%s (%s/%s; java/%s; %s/%s)",
                 HttpSource.class.getSimpleName(),
                 Application.getVersion(),
@@ -426,15 +424,11 @@
         fetchHEADResponseInfo();
 
         final int status = headResponseInfo.status;
-
-        if (status >= HttpStatus.BAD_REQUEST_400) {
+        if (status >= 400) {
             final String statusLine = "HTTP " + status;
-
-            if (status == HttpStatus.NOT_FOUND_404
-                    || status == HttpStatus.GONE_410) {
+            if (status == 404 || status == 410) {        // not found or gone
                 throw new NoSuchFileException(statusLine);
-            } else if (status == HttpStatus.UNAUTHORIZED_401
-                    || status == HttpStatus.FORBIDDEN_403) {
+            } else if (status == 401 || status == 403) { // unauthorized or forbidden
                 throw new AccessDeniedException(statusLine);
             } else {
                 throw new IOException(statusLine);
@@ -443,113 +437,8 @@
     }
 
     @Override
-<<<<<<< HEAD
     public FormatIterator<Format> getFormatIterator() {
         return formatIterator;
-=======
-    public Format getFormat() {
-        if (format == null) {
-            // Try to infer a format from the path component of the URI.
-            try {
-                format = Format.inferFormat(
-                        new URI(getRequestInfo().getURI()).getPath());
-            } catch (URISyntaxException e) {
-                LOGGER.warn("getFormat(): {}", e.getMessage());
-            } catch (Exception ignore) {
-                // This is better caught and handled elsewhere.
-            }
-
-            if (Format.UNKNOWN.equals(format)) {
-                // Try to infer a format from the identifier.
-                format = Format.inferFormat(identifier);
-            }
-
-            if (Format.UNKNOWN.equals(format)) {
-                // Try to infer a format from the Content-Type header.
-                format = inferSourceFormatFromHEADResponse();
-            }
-
-            if (Format.UNKNOWN.equals(format)) {
-                // Try to infer a format from the entity magic bytes. This
-                // will require another request.
-                format = inferSourceFormatFromMagicBytes();
-            }
-        }
-        return format;
-    }
-
-    /**
-     * @return Best guess at a format based on the {@literal Content-Type}
-     *         header in the {@link #fetchHEADResponseInfo() HEAD response}, or
-     *         {@link Format#UNKNOWN} if that header is missing or invalid.
-     */
-    private Format inferSourceFormatFromHEADResponse() {
-        Format format = Format.UNKNOWN;
-        try {
-            final HTTPRequestInfo requestInfo   = getRequestInfo();
-            final HEADResponseInfo responseInfo = fetchHEADResponseInfo();
-
-            if (responseInfo.status >= 200 && responseInfo.status < 300) {
-                HttpField field = responseInfo.headers.getField("Content-Type");
-                if (field != null && field.getValue() != null) {
-                    format = MediaType.fromContentType(field.getValue()).toFormat();
-                    if (Format.UNKNOWN.equals(format)) {
-                        LOGGER.debug("Unrecognized Content-Type header value for HEAD {}",
-                                requestInfo.getURI());
-                    }
-                } else {
-                    LOGGER.debug("No Content-Type header for HEAD {}",
-                            requestInfo.getURI());
-                }
-            } else {
-                LOGGER.debug("HEAD {} returned status {}",
-                        requestInfo.getURI(), responseInfo.status);
-            }
-        } catch (Exception e) {
-            LOGGER.error(e.getMessage(), e);
-        }
-        return format;
-    }
-
-    /**
-     * If the {@link #fetchHEADResponseInfo() HEAD response} contains an
-     * {@literal Accept-Ranges: bytes} header, issues an HTTP {@literal GET}
-     * request for a small {@literal Range} of the beginning of the resource
-     * and checks the magic bytes in the response body.
-     *
-     * @return Inferred source format, or {@link Format#UNKNOWN}.
-     */
-    private Format inferSourceFormatFromMagicBytes() {
-        Format format = Format.UNKNOWN;
-        try {
-            final HTTPRequestInfo requestInfo = getRequestInfo();
-            if (fetchHEADResponseInfo().acceptsRanges()) {
-                final RangedGETResponseInfo responseInfo
-                        = fetchRangedGETResponseInfo();
-                if (responseInfo.status >= 200 && responseInfo.status < 300) {
-                    format = responseInfo.detectFormat();
-                    if (!Format.UNKNOWN.equals(format)) {
-                        LOGGER.debug("Inferred {} format from magic bytes for GET {}",
-                                format, requestInfo.getURI());
-                    } else {
-                        LOGGER.debug("Unable to infer a format from magic bytes for GET {}",
-                                requestInfo.getURI());
-                    }
-                } else {
-                    LOGGER.debug("GET {} returned status {}",
-                            requestInfo.getURI(), responseInfo.status);
-                }
-            } else {
-                LOGGER.warn("Server did not supply an " +
-                        "`Accept-Ranges: bytes` header for HEAD {}, and all " +
-                        "other attempts to infer a format failed.",
-                        requestInfo.getURI());
-            }
-        } catch (Exception e) {
-            LOGGER.error(e.getMessage(), e);
-        }
-        return format;
->>>>>>> 6d4d9981
     }
 
     @Override
@@ -568,7 +457,7 @@
             LOGGER.debug("Resolved {} to {}", identifier, info.getURI());
             fetchHEADResponseInfo();
             return new HTTPStreamFactory(
-                    getHTTPClient(info),
+                    getHTTPClient(),
                     info,
                     headResponseInfo.getContentLength(),
                     headResponseInfo.acceptsRanges());
@@ -582,7 +471,7 @@
      */
     private HEADResponseInfo fetchHEADResponseInfo() throws IOException {
         if (headResponseInfo == null) {
-            ContentResponse response = request(HttpMethod.HEAD);
+            Response response = request("HEAD");
             headResponseInfo = HEADResponseInfo.fromResponse(response);
         }
         return headResponseInfo;
@@ -595,55 +484,51 @@
     private RangedGETResponseInfo fetchRangedGETResponseInfo()
             throws IOException {
         if (rangedGETResponseInfo == null) {
-            final Headers extraHeaders = new Headers();
-            extraHeaders.add("Range",
+            Map<String,String> extraHeaders = Map.of("Range",
                     "bytes=0-" + (RangedGETResponseInfo.RANGE_LENGTH - 1));
-
-            ContentResponse response = request(HttpMethod.GET, extraHeaders);
-            rangedGETResponseInfo =
-                    RangedGETResponseInfo.fromResponse(response);
+            try (Response response = request("GET", extraHeaders)) {
+                rangedGETResponseInfo =
+                        RangedGETResponseInfo.fromResponse(response);
+            }
         }
         return rangedGETResponseInfo;
     }
 
-    private ContentResponse request(HttpMethod method) throws IOException {
-        return request(method, new Headers());
-    }
-
-    private ContentResponse request(HttpMethod method,
-                                    Headers extraHeaders) throws IOException {
+    private Response request(String method) throws IOException {
+        return request(method, Collections.emptyMap());
+    }
+
+    private Response request(String method,
+                             Map<String,String> extraHeaders) throws IOException {
         HTTPRequestInfo requestInfo;
         try {
             requestInfo = getRequestInfo();
-        } catch (InterruptedException | TimeoutException e) {
-            LOGGER.error(e.getMessage(), e);
-            throw new IOException(e);
         } catch (Exception e) {
             LOGGER.error("request(): {}", e.getMessage());
             throw new IOException(e.getMessage(), e);
         }
 
-        Request request = getHTTPClient(requestInfo)
-                .newRequest(requestInfo.getURI())
-                .timeout(getRequestTimeout(), TimeUnit.SECONDS)
-                .method(method);
-        // Add any additional headers returned from the delegate method.
-        extraHeaders.addAll(requestInfo.getHeaders());
-        // Then add them all to the request.
-        extraHeaders.forEach(h -> request.header(h.getName(), h.getValue()));
+        Request.Builder builder = new Request.Builder()
+                .method(method, null)
+                .url(requestInfo.getURI())
+                .addHeader("User-Agent", getUserAgent());
+        // Add any additional headers.
+        requestInfo.getHeaders().forEach(h ->
+                builder.addHeader(h.getName(), h.getValue()));
+        extraHeaders.forEach(builder::addHeader);
+
+        if (requestInfo.getUsername() != null &&
+                requestInfo.getSecret() != null) {
+            builder.addHeader("Authorization",
+                    "Basic " + requestInfo.getBasicAuthToken());
+        }
+
+        Request request = builder.build();
 
         LOGGER.debug("Requesting {} {} (extra headers: {})",
                 method, requestInfo.getURI(), extraHeaders);
 
-        try {
-            return request.send();
-        } catch (ExecutionException e) {
-            LOGGER.debug("ExecutionException from Request.send(): {}",
-                    e.getMessage(), e);
-            throw new AccessDeniedException(requestInfo.getURI());
-        } catch (InterruptedException | TimeoutException e) {
-            throw new IOException(e);
-        }
+        return getHTTPClient().newCall(request).execute();
     }
 
     /**
@@ -688,7 +573,7 @@
         if (result.isEmpty()) {
             throw new NoSuchFileException(
                     DelegateMethod.HTTPSOURCE_RESOURCE_INFO +
-                    " returned nil for " + identifier);
+                            " returned nil for " + identifier);
         }
 
         final String uri            = (String) result.get("uri");
@@ -710,22 +595,17 @@
         requestInfo           = null;
         headResponseInfo      = null;
         rangedGETResponseInfo = null;
-        formatIterator        = new FormatIterator<>();
-    }
-
-    /**
-     * Stops the shared Jetty client.
+    }
+
+    /**
+     * Stops the shared HTTP client.
      */
     @Override
     public void shutdown() {
         synchronized (HttpSource.class) {
-            if (jettyClient != null) {
-                try {
-                    jettyClient.stop();
-                    jettyClient = null;
-                } catch (Exception e) {
-                    LOGGER.error("shutdown(): {}", e.getMessage());
-                }
+            if (httpClient != null) {
+                httpClient.dispatcher().executorService().shutdown();
+                httpClient.connectionPool().evictAll();
             }
         }
     }

--- conflicted
+++ resolved
@@ -30,7 +30,6 @@
 import java.io.InputStream;
 import java.io.OutputStream;
 import java.nio.file.Path;
-import java.util.Arrays;
 import java.util.Collections;
 import java.util.EnumSet;
 import java.util.Map;
@@ -94,21 +93,7 @@
         try {
             super.process(opList, imageInfo, outputStream);
 
-<<<<<<< HEAD
-            final Dimension fullSize = imageInfo.getSize();
             final ScaleConstraint scaleConstraint = opList.getScaleConstraint();
-=======
-        final Set<ReaderHint> hints = EnumSet.noneOf(ReaderHint.class);
-        Scale scale = (Scale) opList.getFirst(Scale.class);
-        if (scale == null) {
-            scale = new Scale();
-        }
-        ReductionFactor reductionFactor = new ReductionFactor();
-        Double pct = scale.getPercent();
-        if (pct != null) {
-            reductionFactor = ReductionFactor.forScale(pct);
-        }
->>>>>>> 9855e26d
 
             final Set<ReaderHint> hints = EnumSet.noneOf(ReaderHint.class);
             Scale scale = (Scale) opList.getFirst(Scale.class);
@@ -116,20 +101,17 @@
                 scale = new Scale();
             }
 
-            double[] scales = scale.getResultingScales(fullSize, scaleConstraint);
-            double minScale = Arrays.stream(scales).min().orElse(1);
-            ReductionFactor reductionFactor = ReductionFactor.forScale(minScale);
+            Double pct = scale.getPercent();
+            ReductionFactor reductionFactor = new ReductionFactor();
+            if (pct != null) {
+                reductionFactor = ReductionFactor.forScale(pct);
+            }
 
             // This processor supports a "page" URI query argument.
             int page = getPageNumber(opList.getOptions());
 
-<<<<<<< HEAD
             BufferedImage image = readImage(
-                    page - 1, scale, fullSize, scaleConstraint);
-=======
-        try {
-            BufferedImage image = readImage(page - 1, reductionFactor);
->>>>>>> 9855e26d
+                    page - 1, reductionFactor, scaleConstraint);
             postProcess(image, hints, opList, imageInfo, reductionFactor,
                     outputStream);
         } catch (IOException | IndexOutOfBoundsException e) {
@@ -145,7 +127,7 @@
      *         found.
      */
     private int getPageNumber(Map<String,Object> options) {
-        Integer page = 1;
+        int page = 1;
         String pageStr = (String) options.get("page");
         if (pageStr != null) {
             try {
@@ -188,16 +170,10 @@
      * @return Rasterized page of the PDF.
      */
     private BufferedImage readImage(int pageIndex,
-<<<<<<< HEAD
-                                    Scale scale,
-                                    Dimension fullSize,
+                                    ReductionFactor rf,
                                     ScaleConstraint scaleConstraint) throws IOException {
         double dpi = new RasterizationHelper().getDPI(
-                scale, fullSize, scaleConstraint);
-=======
-                                    ReductionFactor rf) throws IOException {
-        double dpi = new RasterizationHelper().getDPI(rf.factor);
->>>>>>> 9855e26d
+                rf.factor, scaleConstraint);
         return readImage(pageIndex, dpi);
     }
 

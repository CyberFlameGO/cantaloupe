package edu.illinois.library.cantaloupe.processor;

import edu.illinois.library.cantaloupe.operation.Color;
import edu.illinois.library.cantaloupe.operation.ColorTransform;
import edu.illinois.library.cantaloupe.operation.Crop;
import edu.illinois.library.cantaloupe.image.Format;
import edu.illinois.library.cantaloupe.operation.Operation;
import edu.illinois.library.cantaloupe.operation.OperationList;
import edu.illinois.library.cantaloupe.operation.ReductionFactor;
import edu.illinois.library.cantaloupe.operation.Sharpen;
import edu.illinois.library.cantaloupe.operation.redaction.Redaction;
import edu.illinois.library.cantaloupe.operation.overlay.ImageOverlay;
import edu.illinois.library.cantaloupe.operation.overlay.Position;
import edu.illinois.library.cantaloupe.operation.Rotate;
import edu.illinois.library.cantaloupe.operation.Scale;
import edu.illinois.library.cantaloupe.operation.Transpose;
import edu.illinois.library.cantaloupe.operation.overlay.StringOverlay;
import edu.illinois.library.cantaloupe.operation.overlay.Overlay;
import edu.illinois.library.cantaloupe.processor.imageio.ImageReader;
import edu.illinois.library.cantaloupe.processor.resample.ResampleFilter;
import edu.illinois.library.cantaloupe.processor.resample.ResampleOp;
import edu.illinois.library.cantaloupe.util.Stopwatch;
import org.apache.commons.lang3.StringUtils;
import org.apache.commons.lang3.math.NumberUtils;
import org.slf4j.Logger;
import org.slf4j.LoggerFactory;

import java.awt.BasicStroke;
import java.awt.Dimension;
import java.awt.Font;
import java.awt.FontMetrics;
import java.awt.Graphics2D;
import java.awt.Rectangle;
import java.awt.RenderingHints;
import java.awt.Shape;
import java.awt.font.FontRenderContext;
import java.awt.font.GlyphVector;
import java.awt.geom.AffineTransform;
import java.awt.image.AffineTransformOp;
import java.awt.image.BufferedImage;
import java.awt.image.ColorConvertOp;
import java.awt.image.ColorModel;
import java.awt.image.WritableRaster;
import java.io.IOException;
import java.util.Collection;

/**
 * <p>Collection of methods for operating on {@link BufferedImage}s.</p>
 *
 * <h1>{@link BufferedImage} Type Cheat Sheet</h1>
 *
 * <dl>
 *     <dt>Color (non-indexed)</dt>
 *     <dd>
 *         <dl>
 *             <dt>&le;8 bits</dt>
 *             <dd>
 *                 <dl>
 *                     <dt>Alpha</dt>
 *                     <dd>{@link BufferedImage#TYPE_4BYTE_ABGR},
 *                     {@link BufferedImage#TYPE_INT_ARGB}</dd>
 *                     <dt>No Alpha</dt>
 *                     <dd>{@link BufferedImage#TYPE_3BYTE_BGR},
 *                     {@link BufferedImage#TYPE_INT_RGB},
 *                     {@link BufferedImage#TYPE_INT_BGR}</dd>
 *                 </dl>
 *             </dd>
 *             <dt>&gt;8 bits</dt>
 *             <dd>{@link BufferedImage#TYPE_CUSTOM}</dd>
 *         </dl>
 *     </dd>
 *     <dt>Gray</dt>
 *     <dd>
 *         <dl>
 *             <dt>&le;8 bits</dt>
 *             <dd>
 *                 <dl>
 *                     <dt>Alpha</dt>
 *                     <dd>{@link BufferedImage#TYPE_CUSTOM}</dd>
 *                     <dt>No Alpha</dt>
 *                     <dd>{@link BufferedImage#TYPE_BYTE_GRAY}</dd>
 *                 </dl>
 *             </dd>
 *             <dt>&gt;8 bits</dt>
 *             <dd>
 *                 <dl>
 *                     <dt>Alpha</dt>
 *                     <dd>{@link BufferedImage#TYPE_CUSTOM}</dd>
 *                     <dt>No Alpha</dt>
 *                     <dd>{@link BufferedImage#TYPE_USHORT_GRAY}</dd>
 *                 </dl>
 *             </dd>
 *         </dl>
 *     </dd>
 *     <dt>Bitonal</dt>
 *     <dd>{@link BufferedImage#TYPE_BYTE_BINARY}</dd>
 *     <dt>Indexed</dt>
 *     <dd>{@link BufferedImage#TYPE_BYTE_INDEXED}</dd>
 * </dl>
 */
public final class Java2DUtil {

<<<<<<< HEAD
    private static final Logger LOGGER = LoggerFactory.
            getLogger(Java2DUtil.class);
=======
    private static final Logger LOGGER =
            LoggerFactory.getLogger(Java2DUtil.class);
>>>>>>> b194c7f8

    /**
     * See the inline documentation in scaleImage() for a rationale for
     * choosing this.
     */
    private static final Scale.Filter DEFAULT_DOWNSCALE_FILTER =
            Scale.Filter.BOX;

    /**
     * See the inline documentation in scaleImage() for a rationale for
     * choosing this.
     */
    private static final Scale.Filter DEFAULT_UPSCALE_FILTER =
            Scale.Filter.BICUBIC;

    /**
     * Redacts regions from the given image.
     *
     * @param baseImage       Image to apply the overlay on top of.
     * @param appliedCrop     Crop already applied to {@literal baseImage}.
     * @param reductionFactor Reduction factor already applied to
     *                        {@literal baseImage}.
     * @param redactions      Regions of the image to redact.
     * @return                Input image with redactions applied.
     */
    static BufferedImage applyRedactions(final BufferedImage baseImage,
                                         final Crop appliedCrop,
                                         final ReductionFactor reductionFactor,
                                         final Collection<Redaction> redactions) {
        if (baseImage != null && redactions.size() > 0) {
            final Stopwatch watch = new Stopwatch();
            final Dimension imageSize = new Dimension(
                    baseImage.getWidth(), baseImage.getHeight());

            final Graphics2D g2d = baseImage.createGraphics();
            g2d.setRenderingHint(RenderingHints.KEY_RENDERING,
                    RenderingHints.VALUE_RENDER_QUALITY);
            g2d.setColor(java.awt.Color.BLACK);

            for (final Redaction redaction : redactions) {
                final Rectangle redactionRegion =
                        redaction.getResultingRegion(imageSize, appliedCrop);
                redactionRegion.x *= reductionFactor.getScale();
                redactionRegion.y *= reductionFactor.getScale();
                redactionRegion.width *= reductionFactor.getScale();
                redactionRegion.height *= reductionFactor.getScale();

                if (!redactionRegion.isEmpty()) {
                    LOGGER.debug("applyRedactions(): applying {} at {},{}/{}x{}",
                            redaction, redactionRegion.x, redactionRegion.y,
                            redactionRegion.width, redactionRegion.height);
                    g2d.fill(redactionRegion);
                } else {
                    LOGGER.debug("applyRedactions(): {} is outside crop area; skipping",
                            redaction);
                }
            }
            g2d.dispose();
            LOGGER.debug("applyRedactions() executed in {} msec",
                    watch.timeElapsed());
        }
        return baseImage;
    }

    /**
     * Applies the given overlay to the given image. The overlay may be a
     * string ({@link StringOverlay}) or an image ({@link ImageOverlay}).
     *
     * @param baseImage Image to apply the overlay on top of.
     * @param overlay   Overlay to apply to the base image.
     * @return          Overlaid image.
     */
    static BufferedImage applyOverlay(final BufferedImage baseImage,
                                      final Overlay overlay)
            throws IOException {
        BufferedImage markedImage = baseImage;
        if (overlay instanceof ImageOverlay) {
            markedImage = overlayImage(baseImage,
                    getOverlayImage((ImageOverlay) overlay),
                    overlay.getPosition(),
                    overlay.getInset());
        } else if (overlay instanceof StringOverlay) {
            markedImage = overlayString(baseImage, (StringOverlay) overlay);
        }
        return markedImage;
    }

    /**
     * @param inImage Image to crop.
     * @param crop    Crop operation. Clients should call
     *                {@link Operation#hasEffect(Dimension, OperationList)}
     *                before invoking.
     * @return        Cropped image, or the input image if the given operation
     *                is a no-op.
     */
    static BufferedImage cropImage(final BufferedImage inImage,
                                   final Crop crop) {
        return cropImage(inImage, crop, new ReductionFactor());
    }

    /**
     * Crops the given image taking into account a reduction factor
     * (<code>reductionFactor</code>). In other words, the dimensions of the
     * input image have already been halved <code>reductionFactor</code> times
     * but the given region is relative to the full-sized image.
     *
     * @param inImage Image to crop.
     * @param crop    Crop operation. Clients should call
     *                {@link Operation#hasEffect(Dimension, OperationList)}
     *                before invoking.
     * @param rf      Number of times the dimensions of <code>inImage</code>
     *                have already been halved relative to the full-sized
     *                version.
     * @return        Cropped image, or the input image if the given operation
     *                is a no-op.
     */
    static BufferedImage cropImage(final BufferedImage inImage,
                                   final Crop crop,
                                   final ReductionFactor rf) {
        final Dimension croppedSize = crop.getResultingSize(
                new Dimension(inImage.getWidth(), inImage.getHeight()));
        BufferedImage croppedImage;
        if (!crop.hasEffect() || (croppedSize.width == inImage.getWidth() &&
                croppedSize.height == inImage.getHeight())) {
            croppedImage = inImage;
        } else {
            final Stopwatch watch = new Stopwatch();

            final Rectangle cropRegion = crop.getRectangle(
                    new Dimension(inImage.getWidth(), inImage.getHeight()), rf);
            croppedImage = inImage.getSubimage(cropRegion.x, cropRegion.y,
                    cropRegion.width, cropRegion.height);

            LOGGER.debug("cropImage(): cropped {}x{} image to {} in {} msec",
                    inImage.getWidth(), inImage.getHeight(), crop,
                    watch.timeElapsed());
        }
        return croppedImage;
    }

    /**
     * @param overlay
     * @return Overlay image.
     */
    static BufferedImage getOverlayImage(ImageOverlay overlay)
            throws IOException {
        ImageReader reader = null;
        try {
            reader = new ImageReader(overlay.getStreamSource(), Format.PNG);
            return reader.read();
        } finally {
            if (reader != null) {
                reader.dispose();
            }
        }
    }

    /**
     * @param baseImage    Image to overlay the image onto.
     * @param overlayImage Image to overlay.
     * @param position     Position of the overlaid image.
     * @param inset        Inset in pixels.
     */
    private static BufferedImage overlayImage(final BufferedImage baseImage,
                                              final BufferedImage overlayImage,
                                              final Position position,
                                              final int inset) {
        if (overlayImage != null) {
            final Stopwatch watch = new Stopwatch();
            int overlayX, overlayY;
            switch (position) {
                case TOP_LEFT:
                    overlayX = inset;
                    overlayY = inset;
                    break;
                case TOP_RIGHT:
                    overlayX = baseImage.getWidth() -
                            overlayImage.getWidth() - inset;
                    overlayY = inset;
                    break;
                case BOTTOM_LEFT:
                    overlayX = inset;
                    overlayY = baseImage.getHeight() -
                            overlayImage.getHeight() - inset;
                    break;
                // case BOTTOM_RIGHT: will be handled in default:
                case TOP_CENTER:
                    overlayX = (baseImage.getWidth() -
                            overlayImage.getWidth()) / 2;
                    overlayY = inset;
                    break;
                case BOTTOM_CENTER:
                    overlayX = (baseImage.getWidth() -
                            overlayImage.getWidth()) / 2;
                    overlayY = baseImage.getHeight() -
                            overlayImage.getHeight() - inset;
                    break;
                case LEFT_CENTER:
                    overlayX = inset;
                    overlayY = (baseImage.getHeight() -
                            overlayImage.getHeight()) / 2;
                    break;
                case RIGHT_CENTER:
                    overlayX = baseImage.getWidth() -
                            overlayImage.getWidth() - inset;
                    overlayY = (baseImage.getHeight() -
                            overlayImage.getHeight()) / 2;
                    break;
                case CENTER:
                    overlayX = (baseImage.getWidth() -
                            overlayImage.getWidth()) / 2;
                    overlayY = (baseImage.getHeight() -
                            overlayImage.getHeight()) / 2;
                    break;
                default: // bottom right
                    overlayX = baseImage.getWidth() -
                            overlayImage.getWidth() - inset;
                    overlayY = baseImage.getHeight() -
                            overlayImage.getHeight() - inset;
                    break;
            }

            final Graphics2D g2d = baseImage.createGraphics();
            g2d.setRenderingHint(RenderingHints.KEY_RENDERING,
                    RenderingHints.VALUE_RENDER_QUALITY);
            g2d.setRenderingHint(RenderingHints.KEY_ANTIALIASING,
                    RenderingHints.VALUE_ANTIALIAS_ON);
            g2d.drawImage(baseImage, 0, 0, null);
            g2d.drawImage(overlayImage, overlayX, overlayY, null);
            g2d.dispose();
            LOGGER.debug("overlayImage() executed in {} msec",
                    watch.timeElapsed());
        }
        return baseImage;
    }

    /**
     * Overlays a string onto an image.
     *
     * @param baseImage Image to overlay the string onto.
     * @param overlay   String to overlay onto the image.
     * @return          Image with a string overlaid on top of it.
     */
    private static BufferedImage overlayString(final BufferedImage baseImage,
                                               final StringOverlay overlay) {
        if (overlay.hasEffect()) {
            final Stopwatch watch = new Stopwatch();

            final Graphics2D g2d = baseImage.createGraphics();
            g2d.setRenderingHint(RenderingHints.KEY_ANTIALIASING,
                    RenderingHints.VALUE_ANTIALIAS_ON);
            g2d.setRenderingHint(RenderingHints.KEY_TEXT_ANTIALIASING,
                    RenderingHints.VALUE_TEXT_ANTIALIAS_GASP);
            g2d.setRenderingHint(RenderingHints.KEY_FRACTIONALMETRICS,
                    RenderingHints.VALUE_FRACTIONALMETRICS_ON);
            g2d.setRenderingHint(RenderingHints.KEY_STROKE_CONTROL,
                    RenderingHints.VALUE_STROKE_PURE);
            g2d.setRenderingHint(RenderingHints.KEY_RENDERING,
                    RenderingHints.VALUE_RENDER_QUALITY);

            // Graphics2D.drawString() does not understand newlines. Each line
            // has to be drawn separately.
            Font font = overlay.getFont();
            float fontSize = font.getSize();
            final int inset = overlay.getInset();
            final String[] lines = StringUtils.split(overlay.getString(), "\n");
            final int padding = getBoxPadding(overlay);
            int lineHeight;
            int totalHeight;
            int[] lineWidths;
            int maxLineWidth;
            boolean fits = false;

            // Starting at the initial font size, loop through smaller sizes
            // down to the minimum in order to find the largest that will fit
            // entirely within the image.
            while (true) {
                maxLineWidth = 0;
                g2d.setFont(font);
                final FontMetrics fm = g2d.getFontMetrics();
                lineHeight = fm.getHeight();
                totalHeight = lineHeight * lines.length;
                // Find the max line width.
                lineWidths = new int[lines.length];
                for (int i = 0; i < lines.length; i++) {
                    lineWidths[i] = fm.stringWidth(lines[i]);
                    if (lineWidths[i] > maxLineWidth) {
                        maxLineWidth = lineWidths[i];
                    }
                }

                // Will the overlay fit inside the image?
                if (maxLineWidth + (inset * 2) + (padding * 2) <= baseImage.getWidth() &&
                        totalHeight + (inset * 2) + (padding * 2) <= baseImage.getHeight()) {
                    fits = true;
                    break;
                } else {
                    if (fontSize - 1 >= overlay.getMinSize()) {
                        fontSize -= 1;
                        font = font.deriveFont(fontSize);
                    } else {
                        break;
                    }
                }
            }

            if (fits) {
                LOGGER.debug("overlayString(): using {}-point font ({} min; {} max)",
                        fontSize, overlay.getMinSize(),
                        overlay.getFont().getSize());

                g2d.drawImage(baseImage, 0, 0, null);

                final Rectangle bgBox = getBoundingBox(overlay, inset,
                        lineWidths, lineHeight,
                        new Dimension(baseImage.getWidth(), baseImage.getHeight()));

                // Draw the background, if it is not transparent.
                if (overlay.getBackgroundColor().getAlpha() > 0) {
                    g2d.setPaint(overlay.getBackgroundColor().toColor());
                    g2d.fillRect(bgBox.x, bgBox.y, bgBox.width,
                            bgBox.height);
                }

                // Draw each line individually.
                for (int i = 0; i < lines.length; i++) {
                    int x, y;
                    switch (overlay.getPosition()) {
                        case TOP_LEFT:
                            x = bgBox.x + padding;
                            y = bgBox.y + lineHeight * i + padding;
                            break;
                        case TOP_RIGHT:
                            x = bgBox.x + maxLineWidth - lineWidths[i] + padding;
                            y = bgBox.y + lineHeight * i + padding;
                            break;
                        case BOTTOM_LEFT:
                            x = bgBox.x + padding;
                            y = bgBox.y + lineHeight * i + padding;
                            break;
                        // case BOTTOM_RIGHT: will be handled in default:
                        case TOP_CENTER:
                            x = bgBox.x + Math.round((bgBox.width - lineWidths[i]) / 2f);
                            y = bgBox.y + lineHeight * i + padding;
                            break;
                        case BOTTOM_CENTER:
                            x = bgBox.x + Math.round((bgBox.width - lineWidths[i]) / 2f);
                            y = bgBox.y + lineHeight * i + padding;
                            break;
                        case LEFT_CENTER:
                            x = bgBox.x + padding;
                            y = bgBox.y + lineHeight * i + padding;
                            break;
                        case RIGHT_CENTER:
                            x = bgBox.x + maxLineWidth - lineWidths[i] + padding;
                            y = bgBox.y + lineHeight * i + padding;
                            break;
                        case CENTER:
                            x = bgBox.x + Math.round((bgBox.width - lineWidths[i]) / 2f);
                            y = bgBox.y + lineHeight * i + padding;
                            break;
                        default: // bottom right
                            x = bgBox.x + maxLineWidth - lineWidths[i] + padding;
                            y = bgBox.y + lineHeight * i + padding;
                            break;
                    }

                    // This is arbitrary fudge, but it seems to work OK.
                    y += lineHeight * 0.73;

                    // Draw the text outline.
                    if (overlay.getStrokeWidth() > 0.001f) {
                        final FontRenderContext frc = g2d.getFontRenderContext();
                        final GlyphVector gv = font.createGlyphVector(frc, lines[i]);
                        final Shape shape = gv.getOutline(x, y);
                        g2d.setStroke(new BasicStroke(overlay.getStrokeWidth()));
                        g2d.setPaint(overlay.getStrokeColor().toColor());
                        g2d.draw(shape);
                    }

                    // Draw the string.
                    g2d.setPaint(overlay.getColor().toColor());
                    g2d.drawString(lines[i], x, y);
                }
                LOGGER.debug("overlayString() executed in {} msec",
                        watch.timeElapsed());
            } else {
                LOGGER.debug("overlayString(): {}-point ({}x{}) text won't fit in {}x{} image",
                        fontSize,
                        maxLineWidth + inset,
                        totalHeight + inset,
                        baseImage.getWidth(),
                        baseImage.getHeight());
            }
            g2d.dispose();
        }
        return baseImage;
    }

    private static Rectangle getBoundingBox(final StringOverlay overlay,
                                            final int inset,
                                            final int[] lineWidths,
                                            final int lineHeight,
                                            final Dimension imageSize) {
        // If the overlay background is visible, add some padding between the
        // text and the margin.
        final int padding = getBoxPadding(overlay);
        final int boxWidth = NumberUtils.max(lineWidths) + padding * 2;
        final int boxHeight = lineHeight * lineWidths.length + padding * 2;
        int boxX, boxY;
        switch (overlay.getPosition()) {
            case TOP_LEFT:
                boxX = inset;
                boxY = inset;
                break;
            case TOP_CENTER:
                boxX = Math.round((imageSize.width - boxWidth) / 2f);
                boxY = inset;
                break;
            case TOP_RIGHT:
                boxX = imageSize.width - boxWidth - inset - padding;
                boxY = inset;
                break;
            case LEFT_CENTER:
                boxX = inset;
                boxY = Math.round((imageSize.height - boxHeight) / 2f);
                break;
            case RIGHT_CENTER:
                boxX = imageSize.width - boxWidth - inset - padding;
                boxY = Math.round((imageSize.height - boxHeight) / 2f);
                break;
            case CENTER:
                boxX = Math.round((imageSize.width - boxWidth) / 2f);
                boxY = Math.round((imageSize.height - boxHeight) / 2f);
                break;
            case BOTTOM_LEFT:
                boxX = inset;
                boxY = imageSize.height - boxHeight - inset - padding;
                break;
            // case BOTTOM_RIGHT: will be handled in default:
            case BOTTOM_CENTER:
                boxX = Math.round((imageSize.width - boxWidth) / 2f);
                boxY = imageSize.height - boxHeight - inset - padding;
                break;
            default: // bottom right
                boxX = imageSize.width - boxWidth - inset - padding;
                boxY = imageSize.height - boxHeight - inset - padding;
                break;
        }
        return new Rectangle(boxX, boxY, boxWidth, boxHeight);
    }

    private static int getBoxPadding(StringOverlay overlay) {
        return (overlay.getBackgroundColor().getAlpha() > 0) ? 5 : 0;
    }

    /**
     * @param colorModel Color model of the new image.
     * @param width      Width of the new image.
     * @param height     Height of the new image.
     * @return           New image with the given color model and dimensions.
     */
    private static BufferedImage newImage(ColorModel colorModel,
                                          int width,
                                          int height) {
        boolean isAlphaPremultiplied = colorModel.isAlphaPremultiplied();
        WritableRaster raster =
                colorModel.createCompatibleWritableRaster(width, height);
        return new BufferedImage(colorModel, raster, isAlphaPremultiplied, null);
    }

    /**
     * Reduces an image's sample/component size to 8 bits if greater. This
     * involves copying it into a new {@link BufferedImage}, which is expensive.
     *
     * @param inImage Image to reduce.
     * @return        Reduced image, or the input image if it already is 8 bits
     *                or less.
     */
    static BufferedImage reduceTo8Bits(final BufferedImage inImage) {
        BufferedImage outImage = inImage;
        final ColorModel inColorModel = inImage.getColorModel();

        if (inColorModel.getComponentSize(0) > 8) {
            final Stopwatch watch = new Stopwatch();

            int type;
            if (inColorModel.getNumComponents() > 1) {
                type = inColorModel.hasAlpha() ?
                        BufferedImage.TYPE_INT_ARGB : BufferedImage.TYPE_INT_RGB;
            } else {
                type = BufferedImage.TYPE_BYTE_GRAY;
            }

            outImage = new BufferedImage(
                    inImage.getWidth(), inImage.getHeight(), type);
            final ColorConvertOp op = new ColorConvertOp(
                    inColorModel.getColorSpace(),
                    outImage.getColorModel().getColorSpace(), null);
            outImage.createGraphics().drawImage(inImage, op, 0, 0);
            LOGGER.debug("reduceTo8Bits(): converted in {} msec",
                    watch.timeElapsed());
        }
        return outImage;
    }

    /**
     * Removes alpha from an image. Transparent regions will be blended with an
     * undefined color. This involves copying the given image into a new
     * {@link BufferedImage}, which is expensive.
     *
     * @param inImage Image to remove the alpha channel from.
     * @return        Alpha-flattened image, or the input image if it has no
     *                alpha.
     */
    public static BufferedImage removeAlpha(final BufferedImage inImage) {
        return removeAlpha(inImage, null);
    }

    /**
     * Removes alpha from an image, blending transparent regions with the given
     * color. This involves copying the given image into a new {@link
     * BufferedImage}, which is expensive.
     *
     * @param inImage Image to remove the alpha channel from.
     * @return        Alpha-flattened image, or the input image if it has no
     *                alpha.
     */
    public static BufferedImage removeAlpha(final BufferedImage inImage,
                                            final Color bgColor) {
        BufferedImage outImage = inImage;

        if (inImage.getColorModel().hasAlpha()) {
            final Stopwatch watch = new Stopwatch();
            int newType;
            switch (inImage.getType()) {
                case BufferedImage.TYPE_4BYTE_ABGR:
                    newType = BufferedImage.TYPE_INT_BGR;
                    break;
                default:
                    newType = BufferedImage.TYPE_INT_RGB;
                    break;
            }
            outImage = new BufferedImage(inImage.getWidth(),
                    inImage.getHeight(), newType);
            Graphics2D g = outImage.createGraphics();

            if (bgColor != null) {
                g.setBackground(bgColor.toColor());
                g.clearRect(0, 0, inImage.getWidth(), inImage.getHeight());
            }

            g.drawImage(inImage, 0, 0, null);
            g.dispose();
            LOGGER.debug("removeAlpha(): executed in {} msec",
                    watch.timeElapsed());
        }
        return outImage;
    }

    /**
     * @param inImage Image to rotate
     * @param rotate  Rotate operation
     * @return        Rotated image, or the input image if the given rotation
     *                is a no-op.
     */
    static BufferedImage rotateImage(final BufferedImage inImage,
                                     final Rotate rotate) {
        BufferedImage rotatedImage = inImage;
        if (rotate.hasEffect()) {
            final Stopwatch watch = new Stopwatch();
            final double radians = Math.toRadians(rotate.getDegrees());
            final int sourceWidth = inImage.getWidth();
            final int sourceHeight = inImage.getHeight();
            final int canvasWidth = (int) Math.round(Math.abs(sourceWidth *
                    Math.cos(radians)) + Math.abs(sourceHeight *
                    Math.sin(radians)));
            final int canvasHeight = (int) Math.round(Math.abs(sourceHeight *
                    Math.cos(radians)) + Math.abs(sourceWidth *
                    Math.sin(radians)));

            // note: operations happen in reverse order of declaration
            AffineTransform tx = new AffineTransform();
            // 3. translate the image to the center of the "canvas"
            tx.translate(canvasWidth / 2f, canvasHeight / 2f);
            // 2. rotate it
            tx.rotate(radians);
            // 1. translate the image so that it is rotated about the center
            tx.translate(-sourceWidth / 2f, -sourceHeight / 2f);

            if (inImage.getType() != BufferedImage.TYPE_CUSTOM) {
                rotatedImage = new BufferedImage(
                        canvasWidth, canvasHeight, inImage.getType());
            } else {
                rotatedImage = newImage(
                        inImage.getColorModel(), canvasWidth, canvasHeight);
            }

            final Graphics2D g2d = rotatedImage.createGraphics();
            g2d.setRenderingHint(RenderingHints.KEY_RENDERING,
                    RenderingHints.VALUE_RENDER_QUALITY);
            g2d.setRenderingHint(RenderingHints.KEY_ANTIALIASING,
                    RenderingHints.VALUE_ANTIALIAS_ON);
            g2d.setRenderingHint(RenderingHints.KEY_INTERPOLATION,
                    RenderingHints.VALUE_INTERPOLATION_BILINEAR);

            g2d.drawImage(inImage, tx, null);
            LOGGER.debug("rotateImage() executed in {} msec",
                    watch.timeElapsed());
        }
        return rotatedImage;
    }

    /**
     * Scales an image.
     *
     * @param inImage Image to scale.
     * @param scale   Scale operation. Clients should call
     *                {@link Operation#hasEffect(Dimension, OperationList)}
     *                before invoking.
     * @return        Downscaled image, or the input image if the given scale
     *                is a no-op.
     */
    static BufferedImage scaleImage(final BufferedImage inImage,
                                    final Scale scale) {
        return scaleImage(inImage, scale, new ReductionFactor(0));
    }

    /**
     * Scales an image, taking an already-applied reduction factor into
     * account. In other words, the dimensions of the input image have already
     * been halved {@literal rf} times but the given size is relative to the
     * full-sized image.
     *
     * @param inImage Image to scale.
     * @param scale   Requested size ignoring any reduction factor. If no
     *                resample filter is set, a reasonable default will be used.
     *                Clients should call
     *                {@link Operation#hasEffect(Dimension, OperationList)}
     *                before invoking.
     * @param rf      Reduction factor that has already been applied to
     *                {@literal inImage}.
     * @return        Downscaled image, or the input image if the given scale
     *                is a no-op.
     */
    static BufferedImage scaleImage(final BufferedImage inImage,
                                    final Scale scale,
                                    final ReductionFactor rf) {
        /*
        This method uses the image scaling code in
        com.mortennobel.imagescaling (see
        https://blog.nobel-joergensen.com/2008/12/20/downscaling-images-in-java/)
        as an alternative to the scaling available in Graphics2D.
        Problem is, while the performance of Graphics2D.drawImage() is OK, the
        quality, even using RenderingHints.VALUE_INTERPOLATION_BILINEAR, is
        horrible for downscaling. BufferedImage.getScaledInstance() is
        somewhat the opposite: great quality but very slow. There may be ways
        to mitigate the former (like multi-step downscaling) but not without
        cost.

        Subjective quality of downscale from 2288x1520 to 200x200:

        Lanczos3 > Box > Bicubic > Mitchell > Triangle > Bell > Hermite >
            BSpline > Graphics2D

        Approximate time-to-complete of same (milliseconds, 2.3GHz i7):
        Triangle: 19
        Box: 20
        Hermite: 24
        Bicubic: 25
        Mitchell: 30
        BSpline: 53
        Graphics2D: 70
        Bell: 145
        Lanczos3: 238

        Subjective quality of upscale from 2288x1520 to 3000x3000:
        Lanczos3 > Bicubic > Mitchell > Graphics2D = Triangle = Hermite >
            Bell > BSpline > Box

        Approximate time-to-complete of same (milliseconds, 2.3GHz i7):
        Triangle: 123
        Hermite: 142
        Box: 162
        Bicubic: 206
        Mitchell: 224
        BSpline: 230
        Graphics2D: 268
        Lanczos3: 355
        Bell: 468
        */

        final Dimension sourceSize = new Dimension(
                inImage.getWidth(), inImage.getHeight());

        // Calculate the size that the image will need to be scaled to based
        // on the source image size, scale, and already-applied reduction
        // factor.
        Dimension targetSize;
        if (scale.getPercent() != null) {
            targetSize = new Dimension();
            targetSize.width = (int) Math.round(sourceSize.width *
                    (scale.getPercent() / rf.getScale()));
            targetSize.height = (int) Math.round(sourceSize.height *
                    (scale.getPercent() / rf.getScale()));
        } else {
            targetSize = scale.getResultingSize(sourceSize);
        }

        // ResampleFilter requires a target size
        // of at least 3 pixels on a side.
        // OpenSeadragon has been known to request smaller.
        targetSize.width = (targetSize.width < 3) ? 3 : targetSize.width;
        targetSize.height = (targetSize.height < 3) ? 3 : targetSize.height;

        BufferedImage scaledImage = inImage;
        if (scale.hasEffect() && (targetSize.width != sourceSize.width ||
                targetSize.height != sourceSize.height)) {
            final Stopwatch watch = new Stopwatch();

            final ResampleOp resampleOp = new ResampleOp(
                    targetSize.width, targetSize.height);

            // Try to use the requested resample filter.
            ResampleFilter filter = null;
            if (scale.getFilter() != null) {
                filter = scale.getFilter().toResampleFilter();
            }
            // No particular filter requested, so select a default.
            if (filter == null) {
                if (targetSize.width < sourceSize.width ||
                        targetSize.height < sourceSize.height) {
                    filter = DEFAULT_DOWNSCALE_FILTER.toResampleFilter();
                } else {
                    filter = DEFAULT_UPSCALE_FILTER.toResampleFilter();
                }
            }
            resampleOp.setFilter(filter);

            scaledImage = resampleOp.filter(inImage, null);

            LOGGER.debug("scaleImage(): scaled {}x{} image to {}x{} using " +
<<<<<<< HEAD
                    "the {} filter in {} msec",
=======
                            "the {} filter in {} msec",
>>>>>>> b194c7f8
                    sourceSize.width, sourceSize.height,
                    targetSize.width, targetSize.height,
                    filter.getName(), watch.timeElapsed());
        }
        return scaledImage;
    }

    /**
     * @param inImage Image to sharpen.
     * @param sharpen Sharpen operation.
     * @return        Sharpened image.
     */
    static BufferedImage sharpenImage(final BufferedImage inImage,
                                      final Sharpen sharpen) {
        BufferedImage sharpenedImage = inImage;
        if (sharpen.hasEffect()) {
            if (inImage.getWidth() > 2 && inImage.getHeight() > 2) {
                final Stopwatch watch = new Stopwatch();

                final ResampleOp resampleOp = new ResampleOp(
                        inImage.getWidth(), inImage.getHeight());
                resampleOp.setUnsharpenMask(sharpen.getAmount());
                sharpenedImage = resampleOp.filter(inImage, null);

                LOGGER.debug("sharpenImage(): sharpened by {} in {} msec",
                        sharpen.getAmount(), watch.timeElapsed());
            } else {
                LOGGER.debug("sharpenImage(): image must be at least 3 " +
                        "pixels on a side; skipping");
            }
        }
        return sharpenedImage;
    }

    /**
     * <p>Linearly stretches the contrast of an image to occupy the full range
     * of intensities. Histogram gaps will result.</p>
     *
     * <p>Does not work with indexed images.</p>
     *
     * @param inImage Image to stretch.
     * @return        Stretched image.
     */
    static BufferedImage stretchContrast(BufferedImage inImage) {
        if (inImage.getType() != BufferedImage.TYPE_BYTE_INDEXED) {
            // Stretch only if there is at least this difference between
            // minimum and maximum luminance.
            final float threshold = 0.01f;
            final float maxColor =
                    (float) Math.pow(2, inImage.getColorModel().getComponentSize(0));

            final Stopwatch watch = new Stopwatch();
            final int minX = inImage.getMinX();
            final int minY = inImage.getMinY();
            final int width = inImage.getWidth();
            final int height = inImage.getHeight();
            float lowRgb = maxColor, highRgb = 0;

            // Scan every pixel to find the darkest and brightest.
            for (int x = minX; x < minX + width; x++) {
                for (int y = minY; y < minY + height; y++) {
                    final int color = inImage.getRGB(x, y);
                    final int red = (color >>> 16) & 0xFF;
                    final int green = (color >>> 8) & 0xFF;
                    final int blue = color & 0xFF;
                    if (red < lowRgb) {
                        lowRgb = red;
                    }
                    if (green < lowRgb) {
                        lowRgb = green;
                    }
                    if (blue < lowRgb) {
                        lowRgb = blue;
                    }
                    if (red > highRgb) {
                        highRgb = red;
                    }
                    if (green > highRgb) {
                        highRgb = green;
                    }
                    if (blue > highRgb) {
                        highRgb = blue;
                    }
                }
            }

            if (Math.abs(highRgb - lowRgb) > threshold) {
                for (int x = minX; x < minX + width; x++) {
                    for (int y = minY; y < minY + height; y++) {
                        final int color = inImage.getRGB(x, y);
                        final int red = (color >>> 16) & 0xFF;
                        final int green = (color >>> 8) & 0xFF;
                        final int blue = color & 0xFF;

                        float stretchedRed =
                                Math.abs((red - lowRgb) / (highRgb - lowRgb));
                        if (stretchedRed > 1) {
                            stretchedRed = 1;
                        }
                        float stretchedGreen =
                                Math.abs((green - lowRgb) / (highRgb - lowRgb));
                        if (stretchedGreen > 1) {
                            stretchedGreen = 1;
                        }
                        float stretchedBlue =
                                Math.abs((blue - lowRgb) / (highRgb - lowRgb));
                        if (stretchedBlue > 1) {
                            stretchedBlue = 1;
                        }
                        final java.awt.Color outColor = new java.awt.Color(
                                stretchedRed, stretchedGreen, stretchedBlue);
                        inImage.setRGB(x, y, outColor.getRGB());
                    }
                }
                LOGGER.debug("stretchContrast(): rescaled in {} msec ",
                        watch.timeElapsed());
            } else {
                LOGGER.debug("stretchContrast(): not enough contrast to stretch.");
            }
        } else {
            LOGGER.debug("stretchContrast(): can't stretch an indexed image.");
        }
        return inImage;
    }

    /**
     * @param inImage        Image to filter.
     * @param colorTransform Operation to apply.
     * @return               Filtered image, or the input image if the given
     *                       operation is a no-op.
     */
    static BufferedImage transformColor(final BufferedImage inImage,
                                        final ColorTransform colorTransform) {
        BufferedImage filteredImage = inImage;
        final Stopwatch watch = new Stopwatch();

        switch (colorTransform) {
            case GRAY:
                if (inImage.getColorModel().getNumComponents() < 3) {
                    // It's already gray (maybe with alpha).
                    filteredImage = inImage;
                } else {
                    int filteredType = (inImage.getColorModel().getComponentSize(0) > 8) ?
                            BufferedImage.TYPE_USHORT_GRAY :
                            BufferedImage.TYPE_BYTE_GRAY;
                    filteredImage = new BufferedImage(
                            inImage.getWidth(),
                            inImage.getHeight(),
                            filteredType);
                }
                break;
            case BITONAL:
                if (inImage.getType() != BufferedImage.TYPE_BYTE_BINARY) {
                    filteredImage = new BufferedImage(
                            inImage.getWidth(),
                            inImage.getHeight(),
                            BufferedImage.TYPE_BYTE_BINARY);
                }
                break;
        }
        if (filteredImage != inImage) {
            Graphics2D g2d = filteredImage.createGraphics();
            g2d.setRenderingHint(RenderingHints.KEY_RENDERING,
                    RenderingHints.VALUE_RENDER_QUALITY);
            g2d.drawImage(inImage, 0, 0, null);

            LOGGER.debug("transformColor(): filtered {}x{} image in {} msec",
                    inImage.getWidth(), inImage.getHeight(),
                    watch.timeElapsed());
        }
        return filteredImage;
    }

    /**
     * @param inImage   Image to transpose.
     * @param transpose Operation to apply.
     * @return          Transposed image.
     */
    static BufferedImage transposeImage(final BufferedImage inImage,
                                        final Transpose transpose) {
        final Stopwatch watch = new Stopwatch();
        AffineTransform tx = AffineTransform.getScaleInstance(-1, 1);
        switch (transpose) {
            case HORIZONTAL:
                tx.translate(-inImage.getWidth(null), 0);
                break;
            case VERTICAL:
                tx.translate(0, -inImage.getHeight(null));
                break;
        }
        AffineTransformOp op = new AffineTransformOp(tx,
                AffineTransformOp.TYPE_BILINEAR);
        BufferedImage outImage = op.filter(inImage, null);

        LOGGER.debug("transposeImage(): transposed image in {} msec",
                watch.timeElapsed());
        return outImage;
    }

    private Java2DUtil() {}

}<|MERGE_RESOLUTION|>--- conflicted
+++ resolved
@@ -100,13 +100,8 @@
  */
 public final class Java2DUtil {
 
-<<<<<<< HEAD
-    private static final Logger LOGGER = LoggerFactory.
-            getLogger(Java2DUtil.class);
-=======
     private static final Logger LOGGER =
             LoggerFactory.getLogger(Java2DUtil.class);
->>>>>>> b194c7f8
 
     /**
      * See the inline documentation in scaleImage() for a rationale for
@@ -849,11 +844,7 @@
             scaledImage = resampleOp.filter(inImage, null);
 
             LOGGER.debug("scaleImage(): scaled {}x{} image to {}x{} using " +
-<<<<<<< HEAD
-                    "the {} filter in {} msec",
-=======
-                            "the {} filter in {} msec",
->>>>>>> b194c7f8
+                            "a {} filter in {} msec",
                     sourceSize.width, sourceSize.height,
                     targetSize.width, targetSize.height,
                     filter.getName(), watch.timeElapsed());

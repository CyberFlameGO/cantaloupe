--- conflicted
+++ resolved
@@ -189,28 +189,16 @@
                         }
                         return dl;
                     case CACHE:
-<<<<<<< HEAD
                         SourceCache sourceCache = CacheFactory.getSourceCache()
                                 .orElseThrow(() -> new CacheDisabledException(
                                         "The source cache is not available."));
-                        LOGGER.info("Using {} to work around the " +
+                        LOGGER.debug("Using {} to work around the " +
                                         "incompatibility of {} (a {}) and {} (a {})",
                                 RetrievalStrategy.CACHE,
                                 source.getClass().getSimpleName(),
                                 StreamSource.class.getSimpleName(),
                                 processor.getClass().getSimpleName(),
                                 FileProcessor.class.getSimpleName());
-=======
-                        SourceCache sourceCache = CacheFactory.getSourceCache();
-                        if (sourceCache != null) {
-                            LOGGER.debug("Using {} to work around the " +
-                                            "incompatibility of {} (a {}) and {} (a {})",
-                                    RetrievalStrategy.CACHE,
-                                    source.getClass().getSimpleName(),
-                                    StreamSource.class.getSimpleName(),
-                                    processor.getClass().getSimpleName(),
-                                    FileProcessor.class.getSimpleName());
->>>>>>> e0104df5
 
                         Path file = downloadToSourceCache(
                                 streamFactory, sourceCache, identifier);

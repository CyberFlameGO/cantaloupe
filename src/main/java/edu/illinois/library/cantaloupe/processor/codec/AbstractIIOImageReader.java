--- conflicted
+++ resolved
@@ -701,11 +701,7 @@
 
                     final double reducedScale =
                             (double) subimageWidth / fullSize.width();
-<<<<<<< HEAD
-                    if (fits(region.size(), scale, scaleConstraint,
-=======
-                    if (fits(fullSize, regionRect.size(), scale, scaleConstraint,
->>>>>>> 155de182
+                    if (fits(fullSize, region.size(), scale, scaleConstraint,
                             reducedScale)) {
                         rf.factor = ReductionFactor.forScale(reducedScale).factor;
                         getLogger().trace("Subimage {}: {}x{} - fits! " +
@@ -741,71 +737,44 @@
                          final ScaleConstraint scaleConstraint,
                          final double reducedScale) {
         if (scale instanceof ScaleByPercent) {
-            return fits((ScaleByPercent) scale, scaleConstraint, reducedScale);
-        }
-        return fits(regionSize, (ScaleByPixels) scale, reducedScale);
-    }
-
-    private boolean fits(final ScaleByPercent scale,
+            return fits(fullSize, (ScaleByPercent) scale, scaleConstraint, reducedScale);
+        }
+        return fits(fullSize, regionSize, (ScaleByPixels) scale, reducedScale);
+    }
+
+    private boolean fits(final Dimension fullSize,
+                         final ScaleByPercent scale,
                          final ScaleConstraint scaleConstraint,
                          final double reducedScale) {
-        final double scScale = scaleConstraint.getRational().doubleValue();
-<<<<<<< HEAD
-        double cappedScale   = (scale.getPercent() > 1) ? 1 : scale.getPercent();
-        return (cappedScale * scScale <= reducedScale);
-    }
-
-    private boolean fits(final Dimension regionSize,
+        final double tolerance = 1 / Math.max(fullSize.width(), fullSize.height());
+        final double scScale   = scaleConstraint.getRational().doubleValue();
+        double cappedScale     = (scale.getPercent() > 1) ? 1 : scale.getPercent();
+        return (cappedScale * scScale <= reducedScale + tolerance);
+    }
+
+    private boolean fits(final Dimension fullSize,
+                         final Dimension regionSize,
                          final ScaleByPixels scale,
                          final double reducedScale) {
         switch (scale.getMode()) {
             case ASPECT_FIT_WIDTH:
+                double tolerance = 1 / fullSize.width();
                 double cappedWidth = (scale.getWidth() > regionSize.width()) ?
                         regionSize.width() : scale.getWidth();
-                return (cappedWidth / regionSize.width() <= reducedScale);
+                return (cappedWidth / regionSize.width() <= reducedScale + tolerance);
             case ASPECT_FIT_HEIGHT:
+                tolerance = 1 / fullSize.height();
                 double cappedHeight = (scale.getHeight() > regionSize.height()) ?
                         regionSize.height() : scale.getHeight();
-                return (cappedHeight / regionSize.height() <= reducedScale);
+                return (cappedHeight / regionSize.height() <= reducedScale + tolerance);
             default:
+                tolerance = 1 / Math.max(fullSize.width(), fullSize.height());
                 cappedWidth = (scale.getWidth() > regionSize.width()) ?
                         regionSize.width() : scale.getWidth();
                 cappedHeight = (scale.getHeight() > regionSize.height()) ?
                         regionSize.height() : scale.getHeight();
-                return (cappedWidth / regionSize.width() <= reducedScale &&
-                        cappedHeight / regionSize.height() <= reducedScale);
-=======
-        double tolerance;
-
-        if (scale.getPercent() != null) {
-            tolerance = 1 / Math.max(fullSize.width(), fullSize.height());
-            double cappedScale = (scale.getPercent() > 1) ? 1 : scale.getPercent();
-            return (cappedScale * scScale <= reducedScale + tolerance);
-        } else {
-            switch (scale.getMode()) {
-                case FULL:
-                    tolerance = 1 / Math.max(fullSize.width(), fullSize.height());
-                    return (scScale <= reducedScale + tolerance);
-                case ASPECT_FIT_WIDTH:
-                    tolerance = 1 / fullSize.width();
-                    double cappedWidth = (scale.getWidth() > regionSize.width()) ?
-                        regionSize.width() : scale.getWidth();
-                    return (cappedWidth / regionSize.width() <= reducedScale + tolerance);
-                case ASPECT_FIT_HEIGHT:
-                    tolerance = 1 / fullSize.height();
-                    double cappedHeight = (scale.getHeight() > regionSize.height()) ?
-                            regionSize.height() : scale.getHeight();
-                    return (cappedHeight / regionSize.height() <= reducedScale + tolerance);
-                default:
-                    tolerance = 1 / Math.max(fullSize.width(), fullSize.height());
-                    cappedWidth = (scale.getWidth() > regionSize.width()) ?
-                            regionSize.width() : scale.getWidth();
-                    cappedHeight = (scale.getHeight() > regionSize.height()) ?
-                            regionSize.height() : scale.getHeight();
-                    return (cappedWidth / regionSize.width() <= reducedScale + tolerance &&
-                            cappedHeight / regionSize.height() <= reducedScale + tolerance);
-            }
->>>>>>> 155de182
+                return (cappedWidth / regionSize.width() <= reducedScale + tolerance &&
+                        cappedHeight / regionSize.height() <= reducedScale + tolerance);
         }
     }
 

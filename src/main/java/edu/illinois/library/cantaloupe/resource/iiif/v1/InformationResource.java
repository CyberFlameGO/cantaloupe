--- conflicted
+++ resolved
@@ -9,6 +9,7 @@
 import edu.illinois.library.cantaloupe.image.Format;
 import edu.illinois.library.cantaloupe.image.Info;
 import edu.illinois.library.cantaloupe.resource.JacksonRepresentation;
+import edu.illinois.library.cantaloupe.resource.ResourceException;
 import edu.illinois.library.cantaloupe.resource.Route;
 import edu.illinois.library.cantaloupe.resource.generic.InformationRequestHandler;
 import org.slf4j.Logger;
@@ -46,29 +47,21 @@
         if (redirectToNormalizedScaleConstraint()) {
             return;
         }
-<<<<<<< HEAD
-
         final Set<Format> availableOutputFormats = new HashSet<>();
-=======
-        try {
-            // The logic here is somewhat convoluted. See the method
-            // documentation for more information.
-            if (!authorize()) {
-                return;
-            }
-        } catch (ResourceException e) {
-            if (Status.FORBIDDEN.equals(e.getStatus())) {
-                throw e;
-            }
-            // Continue anyway. All we needed was to set the response status:
-            // https://iiif.io/api/auth/1.0/#interaction-with-access-controlled-resources
-        }
->>>>>>> e2e811a3
 
         class CustomCallback implements InformationRequestHandler.Callback {
             @Override
             public boolean authorize() throws Exception {
-                return InformationResource.this.authorize();
+                try {
+                    // The logic here is somewhat convoluted. See the method
+                    // documentation for more information.
+                    return InformationResource.this.authorize();
+                } catch (ResourceException e) {
+                    if (Status.FORBIDDEN.equals(e.getStatus())) {
+                        throw e;
+                    }
+                }
+                return false;
             }
             @Override
             public void knowAvailableOutputFormats(Set<Format> formats) {

--- conflicted
+++ resolved
@@ -282,8 +282,6 @@
      * <p>Uses an {@link Authorizer} to determine how to respond to the
      * request. The response is modified if necessary.</p>
      *
-<<<<<<< HEAD
-=======
      * <p>The authorization system (rooted in the {@link
      * edu.illinois.library.cantaloupe.script.DelegateMethod#AUTHORIZE
      * authorization delegate method} supports simple boolean authorization
@@ -300,7 +298,6 @@
      * information endpoints should swallow any {@link ResourceException}s with
      * HTTP 401 status.</p>
      *
->>>>>>> e2e811a3
      * @return Whether authorization was successful. {@code false} indicates a
      *         redirect, and client code should abort.
      * @throws IOException if there was an I/O error while checking

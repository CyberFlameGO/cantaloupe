--- conflicted
+++ resolved
@@ -32,13 +32,8 @@
     private static final int  DEFAULT_MAX_CONNECTIONS              = 200;
 
     private String accessKeyID;
-<<<<<<< HEAD
     private URI endpointURI;
-    private int maxConnections = 200;
-=======
     private int maxConnections = DEFAULT_MAX_CONNECTIONS;
-    private String region;
->>>>>>> 56cbaf08
     private String secretKey;
 
     /**
@@ -92,7 +87,8 @@
         final ClientConfiguration clientConfig = new ClientConfiguration();
         // The AWS SDK default is 50.
         clientConfig.setMaxConnections(maxConnections);
-<<<<<<< HEAD
+        clientConfig.setConnectionTTL(DEFAULT_CONNECTION_TTL_MSEC);
+        clientConfig.setClientExecutionTimeout(DEFAULT_CLIENT_EXECUTION_TIMEOUT_SEC);
         return clientConfig;
     }
 
@@ -105,14 +101,6 @@
         final List<AWSCredentialsProvider> creds = new ArrayList<>(
                 Arrays.asList(
                         new EnvironmentVariableCredentialsProvider(),
-=======
-        clientConfig.setConnectionTTL(DEFAULT_CONNECTION_TTL_MSEC);
-        clientConfig.setClientExecutionTimeout(DEFAULT_CLIENT_EXECUTION_TIMEOUT_SEC);
-        
-    	List<AWSCredentialsProvider> creds = new ArrayList<>(
-    	        Arrays.asList(
-    	                new EnvironmentVariableCredentialsProvider(),
->>>>>>> 56cbaf08
                         new SystemPropertiesCredentialsProvider(),
                         new ProfileCredentialsProvider(),
                         new InstanceProfileCredentialsProvider(false)));
